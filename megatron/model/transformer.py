--- conflicted
+++ resolved
@@ -220,33 +220,6 @@
             (key_layer,
              value_layer) = mpu.split_tensor_along_last_dim(mixed_kv_layer, 2)
 
-<<<<<<< HEAD
-        # Attention heads [sq, b, h] --> [sq, b, (np * 3 * hn)]
-        mixed_x_layer, _ = self.query_key_value(hidden_states)
-
-        checkpoint_version = get_checkpoint_version()
-        if get_args().override_checkpoint_version is not None:
-            checkpoint_version = get_args().override_checkpoint_version
-
-        if checkpoint_version is not None:
-           if checkpoint_version == 0:
-               # [s, b, (3 * np * hn)] --> [s, b, (np * 3 * hn)]
-               mixed_x_layer = self._transpose_last_dim(mixed_x_layer, 3, True)
-           elif checkpoint_version == 1.0:
-               # [s, b, (np * hn * 3)] --> [s, b, (np * 3 * hn)]
-               mixed_x_layer = self._transpose_last_dim(mixed_x_layer, 3, False)
-
-        # [sq, b, (np * 3 * hn)] --> [sq, b, np, 3 * hn]
-        new_tensor_shape = mixed_x_layer.size()[:-1] + \
-            (self.num_attention_heads_per_partition,
-             3 * self.hidden_size_per_attention_head)
-        mixed_x_layer = mixed_x_layer.view(*new_tensor_shape)
-
-        # [sq, b, np, 3 * hn] --> 3 [sq, b, np, hn]
-        (query_layer,
-         key_layer,
-         value_layer) = mpu.split_tensor_along_last_dim(mixed_x_layer, 3)
-=======
             # Attention head [sq, b, h] --> [sq, b, hp]
             query_layer, _ = self.query(hidden_states)
             # [sq, b, hp] --> [sq, b, np, hn]
@@ -254,7 +227,6 @@
                 (self.num_attention_heads_per_partition,
                  self.hidden_size_per_attention_head)
             query_layer = query_layer.view(*new_tensor_shape)
->>>>>>> c601d751
 
         # ==================================
         # Adjust key and value for inference
