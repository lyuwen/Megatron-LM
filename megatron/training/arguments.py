# Copyright (c) 2024, NVIDIA CORPORATION. All rights reserved.

"""Megatron arguments."""

import argparse
import dataclasses
import json
import logging
import os
import torch
import types

import torch.nn.functional as F

from megatron.core.dist_checkpointing.validation import StrictHandling
from megatron.core.models.retro.utils import (
    get_config_path as get_retro_config_path,
    get_gpt_data_dir as get_retro_data_dir,
)
from megatron.core.transformer import TransformerConfig
from megatron.training.activations import squared_relu

from megatron.core.datasets.indexed_dataset import set_bin_suffix


def parse_args(extra_args_provider=None, ignore_unknown_args=False):
    """Parse all arguments."""
    parser = argparse.ArgumentParser(description='Megatron-LM Arguments',
                                     allow_abbrev=False)

    # Standard arguments.
    parser = _add_network_size_args(parser)
    parser = _add_regularization_args(parser)
    parser = _add_training_args(parser)
    parser = _add_initialization_args(parser)
    parser = _add_learning_rate_args(parser)
    parser = _add_checkpointing_args(parser)
    parser = _add_mixed_precision_args(parser)
    parser = _add_distributed_args(parser)
    parser = _add_validation_args(parser)
    parser = _add_data_args(parser)
    parser = _add_autoresume_args(parser)
    parser = _add_biencoder_args(parser)
    parser = _add_vision_args(parser)
    parser = _add_moe_args(parser)
    parser = _add_logging_args(parser)
    parser = _add_straggler_detector_args(parser)
    parser = _add_inference_args(parser)
    parser = _add_transformer_engine_args(parser)
    parser = _add_retro_args(parser)
    parser = _add_experimental_args(parser)
    parser = _add_one_logger_args(parser)
    parser = _add_config_logger_args(parser)

    # Custom arguments.
    if extra_args_provider is not None:
        parser = extra_args_provider(parser)

    # Parse.
    if ignore_unknown_args:
        args, _ = parser.parse_known_args()
    else:
        args = parser.parse_args()

    # Experimental yaml
    if args.yaml_cfg is not None:
        from .yaml_arguments import load_yaml
        assert args.yaml_cfg and not args.use_legacy_models, \
            "Yaml config is not supported with legacy models."
        args = load_yaml(args.yaml_cfg)


    # Args from environment
    args.rank = int(os.getenv('RANK', '0'))
    args.world_size = int(os.getenv("WORLD_SIZE", '1'))

    return args


def load_retro_config(retro_project_dir):
    '''Load Retro's config.json.'''

    # Retro config path.
    retro_config_path = get_retro_config_path(retro_project_dir)
    assert os.path.exists(retro_config_path), \
        "Retro project dir missing config.json."

    # Load retro config.
    with open(retro_config_path) as f:
        retro_config = types.SimpleNamespace(**json.load(f))

    return retro_config


def load_retro_args(args):
    """Load predefined args from Retro config (if applicable).

    When using Retro (or GPT for comparison purposes), data arguments are
    overridden by the saved config.json within the Retro project directory. This
    is to ensure that the data used for pretraining is consistent with the data
    that was preprocessed using the Retro preprocessing pipeline (see
    `tools/retro/preprocess_data.py`).
    """

    # Return if no project directory is specified.
    if args.retro_project_dir is None:
        return

    # Load retro config.
    retro_config = load_retro_config(args.retro_project_dir)

    # Retro data path is relative to project dir (via hard or soft links).
    data_dir = get_retro_data_dir(args.retro_project_dir)
    data_path = list(retro_config.retro_gpt_data_path)
    if len(data_path) % 2 == 0:
        for i in range(len(data_path) - 1, -1, -2):
            data_path[i] = os.path.join(data_dir, data_path[i])
    else:
        assert len(data_path) == 1
        data_path[0] = os.path.join(data_dir, data_path[0])

    # Update args.
    args.data_cache_path = retro_config.retro_gpt_data_cache_path
    args.data_path = data_path if args.data_path is None else args.data_path
    args.eval_interval = retro_config.retro_gpt_eval_interval
    args.eval_iters = retro_config.retro_gpt_eval_iters
    args.global_batch_size = retro_config.retro_gpt_global_batch_size
    args.max_position_embeddings = retro_config.retro_gpt_seq_length
    args.merge_file = os.path.join(
        args.retro_project_dir,
        retro_config.retro_gpt_merge_file,
    ) if retro_config.retro_gpt_merge_file is not None else None
    args.seed = retro_config.retro_gpt_seed
    args.seq_length = retro_config.retro_gpt_seq_length
    args.tokenizer_model = os.path.join(
        args.retro_project_dir,
        retro_config.retro_gpt_tokenizer_model,
    ) if retro_config.retro_gpt_tokenizer_model is not None else None
    args.tokenizer_type = retro_config.retro_gpt_tokenizer_type
    args.train_samples = retro_config.retro_gpt_train_samples
    args.vocab_file = os.path.join(
        args.retro_project_dir,
        retro_config.retro_gpt_vocab_file,
    ) if retro_config.retro_gpt_vocab_file is not None else None

    # Retro-specific args.
    args.retro_block_size = retro_config.retro_block_size
    args.retro_chunk_length = retro_config.retro_gpt_chunk_length
    args.retro_neighbor_dirs = retro_config.retro_neighbor_dirs
    args.retro_split_preprocessing = retro_config.retro_gpt_split
    args.retro_bert_tokenizer_type = retro_config.retro_bert_tokenizer_type
    args.retro_bert_vocab_file = retro_config.retro_bert_vocab_file


def validate_args(args, defaults={}):

    # Temporary
    assert args.non_persistent_ckpt_type in ['global', None], \
        'Currently only global checkpoints are supported'

    # Load saved args from Retro (if applicable).
    load_retro_args(args)

    # Tensor model parallel size.
    args.tensor_model_parallel_size = min(
        args.tensor_model_parallel_size, args.world_size)
    assert args.world_size % args.tensor_model_parallel_size == 0, 'world size'\
        ' ({}) is not divisible by tensor model parallel size ({})'.format(
            args.world_size, args.tensor_model_parallel_size)

    # Pipeline model parallel size.
    args.pipeline_model_parallel_size = min(
        args.pipeline_model_parallel_size,
        (args.world_size // args.tensor_model_parallel_size))
    args.transformer_pipeline_model_parallel_size = (
        args.pipeline_model_parallel_size - 1
        if args.standalone_embedding_stage else
        args.pipeline_model_parallel_size
    )

    # Checks.
    model_parallel_size = (args.encoder_pipeline_model_parallel_size + args.pipeline_model_parallel_size) * \
                          args.tensor_model_parallel_size
    assert args.world_size % (model_parallel_size * args.context_parallel_size) == 0, \
        'world size ({}) is not divisible by tensor parallel size ({}) times ' \
        'pipeline parallel size (encoder+decoder) ({}+{}) times context parallel size ({})'.format(
        args.world_size, args.tensor_model_parallel_size,
        args.encoder_pipeline_model_parallel_size, args.pipeline_model_parallel_size, args.context_parallel_size)
    args.data_parallel_size = args.world_size // (model_parallel_size * args.context_parallel_size)
    if args.rank == 0:
        print('using world size: {}, data-parallel size: {}, '
              'context-parallel size: {} '
              'tensor-model-parallel size: {}, '
              'pipeline-model-parallel size: {} '.format(
                  args.world_size, args.data_parallel_size,
                  args.context_parallel_size,
                  args.tensor_model_parallel_size,
                  args.pipeline_model_parallel_size), flush=True)

    # backwards compatibility.
    if args.pipeline_model_parallel_split_rank is not None:
        args.encoder_pipeline_model_parallel_size = args.pipeline_model_parallel_split_rank
        args.pipeline_model_parallel_size -= args.encoder_pipeline_model_parallel_size
        assert args.pipeline_model_parallel_size > 0

    if args.tp_comm_overlap:
        assert args.sequence_parallel == True, 'Tensor parallel communication/GEMM overlap can happen only when sequence parallelism is enabled'

    # Deprecated arguments
    assert args.batch_size is None, '--batch-size argument is no longer ' \
        'valid, use --micro-batch-size instead'
    del args.batch_size
    assert args.warmup is None, '--warmup argument is no longer valid, use ' \
        '--lr-warmup-fraction instead'
    del args.warmup
    assert args.model_parallel_size is None, '--model-parallel-size is no ' \
        'longer valid, use --tensor-model-parallel-size instead'
    del args.model_parallel_size

    if args.checkpoint_activations:
        if args.rank == 0:
            print('--checkpoint-activations is no longer valid, use --recompute-activations, '
                  'or, for more control, --recompute-granularity and --recompute-method.')
        exit()
    del args.checkpoint_activations

    if args.recompute_activations:
        args.recompute_granularity = 'selective'
    del args.recompute_activations

    # Set input defaults.
    for key in defaults:
        # For default to be valid, it should not be provided in the
        # arguments that are passed to the program. We check this by
        # ensuring the arg is set to None.
        if getattr(args, key, None) is not None:
            if args.rank == 0:
                print('WARNING: overriding default arguments for {key}:{v} \
                       with {key}:{v2}'.format(key=key, v=defaults[key],
                                               v2=getattr(args, key)),
                                               flush=True)
        else:
            setattr(args, key, defaults[key])

    if args.data_path is not None and args.split is None:
        legacy_default_split_value = '969, 30, 1'
        if args.rank == 0:
            print('WARNING: Please specify --split when using --data-path. Using legacy default value '
                  f'of "{legacy_default_split_value}"')
        args.split = legacy_default_split_value

    # Batch size.
    assert args.micro_batch_size is not None
    assert args.micro_batch_size > 0
    if args.global_batch_size is None:
        args.global_batch_size = args.micro_batch_size * args.data_parallel_size
        if args.rank == 0:
            print('setting global batch size to {}'.format(
                args.global_batch_size), flush=True)
    assert args.global_batch_size > 0
    if args.num_layers_per_virtual_pipeline_stage is not None:
        if args.overlap_p2p_comm:
            assert args.pipeline_model_parallel_size > 1, \
                'when interleaved schedule is used, pipeline-model-parallel size '\
                'should be greater than 1'
        else:
            assert args.pipeline_model_parallel_size > 2, \
                'when interleaved schedule is used and p2p communication overlap is disabled, '\
                'pipeline-model-parallel size should be greater than 2 to avoid having multiple '\
                'p2p sends and recvs between same 2 ranks per communication batch'
        assert args.num_layers % args.transformer_pipeline_model_parallel_size == 0, \
            'number of layers should be divisible by the pipeline parallel size'
        num_layers_per_pipeline_stage = args.num_layers // args.transformer_pipeline_model_parallel_size
        assert num_layers_per_pipeline_stage % args.num_layers_per_virtual_pipeline_stage == 0, \
            'number of layers per pipeline stage must be divisible number of layers per virtual pipeline stage'
        args.virtual_pipeline_model_parallel_size = num_layers_per_pipeline_stage // \
            args.num_layers_per_virtual_pipeline_stage
    else:
        args.virtual_pipeline_model_parallel_size = None
        # Overlap P2P communication is disabled if not using the interleaved schedule.
        args.overlap_p2p_comm = False
        if args.rank == 0:
            print('WARNING: Setting args.overlap_p2p_comm to False since non-interleaved '
                  'schedule does not support overlapping p2p communication')

    if args.overlap_param_gather:
        assert args.use_distributed_optimizer, \
            '--overlap-param-gather only supported with distributed optimizer'
        assert args.overlap_grad_reduce, \
            '--overlap-grad-reduce should be turned on when using --overlap-param-gather'
        assert not args.use_legacy_models, \
            '--overlap-param-gather only supported with MCore models'

    # Parameters dtype.
    args.params_dtype = torch.float
    if args.fp16:
        assert not args.bf16
        args.params_dtype = torch.half
        # Turn off checking for NaNs in loss and grads if using dynamic loss scaling,
        # where NaNs in grads / loss are signal to the loss scaler.
        if not args.loss_scale:
            args.check_for_nan_in_loss_and_grad = False
            if args.rank == 0:
                print('WARNING: Setting args.check_for_nan_in_loss_and_grad to False since '
                      'dynamic loss scaling is being used')
    if args.bf16:
        assert not args.fp16
        args.params_dtype = torch.bfloat16
        # bfloat16 requires gradient accumulation and all-reduce to
        # be done in fp32.
        if not args.accumulate_allreduce_grads_in_fp32:
            args.accumulate_allreduce_grads_in_fp32 = True
            if args.rank == 0:
                print('accumulate and all-reduce gradients in fp32 for '
                      'bfloat16 data type.', flush=True)

    if args.rank == 0:
        print('using {} for parameters ...'.format(args.params_dtype),
              flush=True)

    if args.dataloader_type is None:
        args.dataloader_type = 'single'

    # data
    assert args.num_dataset_builder_threads > 0

    # Consumed tokens.
    args.consumed_train_samples = 0
    args.skipped_train_samples = 0
    args.consumed_valid_samples = 0

    # Support for variable sequence lengths across batches/microbatches.
    # set it if the dataloader supports generation of variable sequence lengths
    # across batches/microbatches. Due to additional communication overhead
    # during pipeline parallelism, it should not be set if sequence length
    # is constant during training.
    args.variable_seq_lengths = False

    # Iteration-based training.
    if args.train_iters:
        # If we use iteration-based training, make sure the
        # sample-based options are off.
        assert args.train_samples is None, \
            'expected iteration-based training'
        assert args.lr_decay_samples is None, \
            'expected iteration-based learning rate decay'
        assert args.lr_warmup_samples == 0, \
            'expected iteration-based learning rate warmup'
        assert args.rampup_batch_size is None, \
            'expected no batch-size rampup for iteration-based training'
        if args.lr_warmup_fraction is not None:
            assert args.lr_warmup_iters == 0, \
                'can only specify one of lr-warmup-fraction and lr-warmup-iters'

    # Sample-based training.
    if args.train_samples:
        # If we use sample-based training, make sure the
        # iteration-based options are off.
        assert args.train_iters is None, \
            'expected sample-based training'
        assert args.lr_decay_iters is None, \
            'expected sample-based learning rate decay'
        assert args.lr_warmup_iters == 0, \
            'expected sample-based learnig rate warmup'
        if args.lr_warmup_fraction is not None:
            assert args.lr_warmup_samples == 0, \
                'can only specify one of lr-warmup-fraction ' \
                'and lr-warmup-samples'

    if args.num_layers is not None:
        assert args.encoder_num_layers is None, \
            'cannot have both num-layers and encoder-num-layers specified'
        args.encoder_num_layers = args.num_layers
    else:
        assert args.encoder_num_layers is not None, \
            'either num-layers or encoder-num-layers should be specified'
        args.num_layers = args.encoder_num_layers

    # Check required arguments.
    required_args = ['num_layers', 'hidden_size', 'num_attention_heads',
                     'max_position_embeddings']
    for req_arg in required_args:
        _check_arg_is_not_none(args, req_arg)

    # Checks.
    if args.ffn_hidden_size is None:
        if args.swiglu:
            # reduce the dimnesion for MLP since projections happens on
            # two linear layers. this keeps the number of paramters in
            # the same ballpark as the counterpart with 4*h size
            # we keep it a multiple of 64, which means the actual tensor size
            # will be a multiple of 64 / tp_size
            args.ffn_hidden_size = int((4 * args.hidden_size * 2 / 3) / 64) * 64
        else:
            args.ffn_hidden_size = 4 * args.hidden_size

    if args.kv_channels is None:
        assert args.hidden_size % args.num_attention_heads == 0
        args.kv_channels = args.hidden_size // args.num_attention_heads

    if args.seq_length is not None and args.context_parallel_size > 1:
        assert args.seq_length % (args.context_parallel_size * 2) == 0, \
            'seq-length should be a multiple of 2 * context-parallel-size ' \
            'if context-parallel-size > 1.'

    if args.seq_length is not None:
        assert args.encoder_seq_length is None
        args.encoder_seq_length = args.seq_length
    else:
        assert args.encoder_seq_length is not None
        args.seq_length = args.encoder_seq_length

    if args.seq_length is not None:
        assert args.max_position_embeddings >= args.seq_length
    if args.decoder_seq_length is not None:
        assert args.max_position_embeddings >= args.decoder_seq_length
    if args.lr is not None:
        assert args.min_lr <= args.lr
    if args.save is not None:
        assert args.save_interval is not None
    # Mixed precision checks.
    if args.fp16_lm_cross_entropy:
        assert args.fp16, 'lm cross entropy in fp16 only support in fp16 mode.'
    if args.fp32_residual_connection:
        assert args.fp16 or args.bf16, \
            'residual connection in fp32 only supported when using fp16 or bf16.'

    if args.moe_grouped_gemm:
        assert args.bf16, 'Currently GroupedGEMM for MoE only supports bf16 dtype.'
        dc = torch.cuda.get_device_capability()
        assert dc[0] >= 8, "Unsupported compute capability for GroupedGEMM kernels."

    if args.weight_decay_incr_style == 'constant':
        assert args.start_weight_decay is None
        assert args.end_weight_decay is None
        args.start_weight_decay = args.weight_decay
        args.end_weight_decay = args.weight_decay
    else:
        assert args.start_weight_decay is not None
        assert args.end_weight_decay is not None

    TORCH_MAJOR = int(torch.__version__.split('.')[0])
    TORCH_MINOR = int(torch.__version__.split('.')[1])
    # Persistent fused layer norm.
    if TORCH_MAJOR < 1 or (TORCH_MAJOR == 1 and TORCH_MINOR < 11):
        args.no_persist_layer_norm = True
        if args.rank == 0:
            print('Persistent fused layer norm kernel is supported from '
                  'pytorch v1.11 (nvidia pytorch container paired with v1.11). '
                  'Defaulting to no_persist_layer_norm=True')

    # Activation recomputing.
    if args.distribute_saved_activations:
        assert args.tensor_model_parallel_size > 1, 'can distribute ' \
            'recomputed activations only across tensor model ' \
            'parallel groups'
        assert args.recompute_granularity == 'full', \
            'distributed recompute activations is only '\
            'application to full recompute granularity'
        assert args.recompute_method is not None, \
            'for distributed recompute activations to work you '\
            'need to use a recompute method '
        assert (TORCH_MAJOR, TORCH_MINOR) >= (1, 10), \
            'distributed recompute activations are supported for pytorch ' \
            'v1.10 and above (Nvidia Pytorch container >= 21.07). Current ' \
            'pytorch version is v%s.%s.' % (TORCH_MAJOR, TORCH_MINOR)

    if args.recompute_granularity == 'selective':
        assert args.recompute_method is None, \
            'recompute method is not yet supported for ' \
            'selective recomputing granularity'

    # disable sequence parallelism when tp=1
    # to avoid change in numerics when
    # sequence_parallelism is enabled.
    if args.tensor_model_parallel_size == 1:
        args.sequence_parallel = False

    # disable async_tensor_model_parallel_allreduce when
    # model parallel memory optimization is enabled
    if args.sequence_parallel:
        args.async_tensor_model_parallel_allreduce = False

    if os.environ.get('CUDA_DEVICE_MAX_CONNECTIONS') != "1":
        if args.sequence_parallel:
            raise RuntimeError(
                "Using sequence parallelism requires setting the environment variable "
                "CUDA_DEVICE_MAX_CONNECTIONS to 1")
        if args.async_tensor_model_parallel_allreduce:
            raise RuntimeError(
                "Using async gradient all reduce requires setting the environment "
                "variable CUDA_DEVICE_MAX_CONNECTIONS to 1")

    # Disable bias gelu fusion if we are disabling bias altogether
    if not args.add_bias_linear:
        args.bias_gelu_fusion = False

    # Retro checks.
    if args.retro_add_retriever:

        # Train samples should be auto-loaded.
        assert args.train_samples is not None, \
            "args.train_samples should be auto-loaded from the retro config."

        # Sequence parallelism unsupported.
        assert not args.sequence_parallel, \
            "retro currently does not support sequence parallelism."

        # Pipeline parallelism unsupported.
        assert args.pipeline_model_parallel_size == 1, \
            "retro currently does not support pipeline parallelism."

    if args.decoupled_lr is not None or args.decoupled_min_lr is not None:
        assert not args.use_legacy_models, \
            '--decoupled-lr and --decoupled-min-lr is not supported in legacy models.'
        assert not args.use_dist_ckpt, "Distributed checkpointing does not work with decoupled LR yet."

    # Legacy RoPE arguments
    if args.use_rotary_position_embeddings:
        args.position_embedding_type = 'rope'
    if args.rotary_interleaved and args.apply_rope_fusion:
        raise RuntimeError('--rotary-interleaved does not work with rope_fusion.')
    if args.rotary_interleaved and args.use_legacy_models:
        raise RuntimeError('--rotary-interleaved is not supported in legacy models.')

    # Would just need to add 'NoPE' as a position_embedding_type to support this, but for now
    # don't allow it to keep things simple
    if not args.add_position_embedding and args.position_embedding_type != 'rope':
        raise RuntimeError('--no-position-embedding is deprecated, use --position-embedding-type')

    # MoE Spec check
    if args.num_experts == 0:
        args.num_experts = None
    if args.num_experts is not None:
        assert args.spec is None, "Model Spec must be None when using MoEs"

    # Context parallel
    if args.context_parallel_size > 1:
        assert not args.use_legacy_models, "Context parallelism is not supported in legacy models."

    # Expert parallelism check
    if args.expert_model_parallel_size  > 1:
        assert args.num_experts is not None, "num_experts must be non None to use expert model parallelism"
        assert args.num_experts % args.expert_model_parallel_size == 0, \
            "Number of experts should be a multiple of expert model parallel_size."
        assert not args.fp16, \
            "Expert parallelism is not supported with fp16 training."

    # Distributed checkpointing checks
    if args.use_dist_ckpt and args.use_legacy_models:
        raise RuntimeError('--use-dist-ckpt is not supported in legacy models.')

    # Data blend checks
    assert args.mock_data + \
           bool(args.data_path) + \
           any([args.train_data_path, args.valid_data_path, args.test_data_path]) \
           <= 1, "A single data source must be provided in training mode, else None"

    if args.use_tp_pp_dp_mapping:
        assert args.context_parallel_size * args.expert_model_parallel_size <= 1, \
            "context_parallel and expert_model_parallel can't be used with tp-pp-dp mapping."

    # Deterministic mode
    if args.deterministic_mode:
        assert not args.use_flash_attn, "Flash attention can not be used in deterministic mode."
        assert not args.cross_entropy_loss_fusion, "Cross Entropy Fusion is currently not deterministic."

        all_reduce_choices = ["Tree", "Ring", "CollnetDirect", "CollnetChain", "^NVLS"]
        assert os.getenv("NCCL_ALGO", -1) != -1 and os.getenv("NCCL_ALGO") in all_reduce_choices, \
            f"NCCL_ALGO must be one of {all_reduce_choices}."

        torch.use_deterministic_algorithms(True)

    # Update the printed args to reflect that `apply_query_key_layer_scaling` also controls `attention_softmax_in_fp32`
    if args.apply_query_key_layer_scaling:
        args.attention_softmax_in_fp32 = True

    # Checkpointing
    if args.ckpt_fully_parallel_save_deprecated and args.rank == 0:
        print('--ckpt-fully-parallel-save flag is deprecated and has no effect.'
              ' Use --no-ckpt-fully-parallel-save to disable parallel save.')
    if (
        args.use_dist_ckpt
        and not args.ckpt_fully_parallel_save
        and args.use_distributed_optimizer
        and args.rank == 0
    ):
        print('Warning: With non-parallel ckpt save and DistributedOptimizer,'
              ' it will be impossible to resume training with different parallelism.'
              ' Consider removing flag --no-ckpt-fully-parallel-save.')

    # Print arguments.
    _print_args("arguments", args)

    return args


def _print_args(title, args):
    """Print arguments."""
    if args.rank == 0:
        print(f'------------------------ {title} ------------------------',
              flush=True)
        str_list = []
        for arg in vars(args):
            dots = '.' * (48 - len(arg))
            str_list.append('  {} {} {}'.format(arg, dots, getattr(args, arg)))
        for arg in sorted(str_list, key=lambda x: x.lower()):
            print(arg, flush=True)
        print(f'-------------------- end of {title} ---------------------',
              flush=True)


def _check_arg_is_not_none(args, arg):
    assert getattr(args, arg) is not None, '{} argument is None'.format(arg)


def core_transformer_config_from_args(args, config_class=None):

    # Config class.
    config_class = config_class or TransformerConfig

    # Translate args to core transformer configuration
    kw_args = {}
    for f in dataclasses.fields(config_class):
        if hasattr(args, f.name):
            kw_args[f.name] = getattr(args, f.name)
    kw_args['persist_layer_norm'] = not args.no_persist_layer_norm
    kw_args['layernorm_zero_centered_gamma'] = args.apply_layernorm_1p
    kw_args['layernorm_epsilon'] = args.norm_epsilon
    kw_args['deallocate_pipeline_outputs'] = True
    kw_args['pipeline_dtype'] = args.params_dtype
    kw_args['batch_p2p_comm'] = not args.overlap_p2p_comm
    kw_args['num_moe_experts'] = args.num_experts
    kw_args['rotary_interleaved'] = args.rotary_interleaved
    if args.swiglu:
        kw_args['activation_func'] = F.silu
        kw_args['gated_linear_unit'] = True
        kw_args['bias_activation_fusion'] = args.bias_swiglu_fusion
    else:
        kw_args['bias_activation_fusion'] = args.bias_gelu_fusion
    if args.squared_relu:
        assert not args.swiglu
        kw_args['activation_func'] = squared_relu
    if args.init_method_xavier_uniform:
        kw_args['init_method'] = torch.nn.init.xavier_uniform_
        kw_args['scaled_init_method'] = torch.nn.init.xavier_uniform_
    if args.group_query_attention:
        kw_args['num_query_groups'] = args.num_query_groups
    else:
        kw_args['num_query_groups'] = None
    kw_args['config_logger_dir'] = args.config_logger_dir

    # Return config.
    return config_class(**kw_args)


def _add_transformer_engine_args(parser):
    group = parser.add_argument_group(title='Transformer-Engine')

    group.add_argument('--fp8-format', default=None,
                       choices=['e4m3', 'hybrid'],
                       help='Which fp8 format scheme to use for FP8 tensors in the forward and backward pass',
                       dest='fp8')
    group.add_argument('--fp8-margin', type=int, default=0,
                       help='Scaling margin for fp8',
                       dest='fp8_margin')
    group.add_argument('--fp8-interval', type=int, default=1,
                       help='Scaling update interval for fp8',
                       dest='fp8_interval')
    group.add_argument('--fp8-amax-history-len', type=int, default=1,
                       help='Number of steps for which amax history is recorded per tensor',
                       dest='fp8_amax_history_len')
    group.add_argument('--fp8-amax-compute-algo', default='most_recent',
                       choices=['most_recent', 'max'],
                       help='Algorithm for computing amax from history',
                       dest='fp8_amax_compute_algo')
    group.add_argument('--no-fp8-wgrad', action='store_false',
                       help='Execute wgrad in higher precision even for FP8 runs',
                       dest='fp8_wgrad')
    group.add_argument('--transformer-impl', default='transformer_engine',
                       choices=['local', 'transformer_engine'],
                       help='Which Transformer implementation to use.')

    return parser

def _add_inference_args(parser):
    group = parser.add_argument_group(title='inference')

    group.add_argument('--inference-batch-times-seqlen-threshold',
                       type=int, default=512,
                       help='During inference, if batch-size times '
                       'sequence-length is smaller than this threshold '
                       'then we will not use pipelining, otherwise we will.')
    group.add_argument('--max-tokens-to-oom',
                       type=int, default=12000,
                       help='Maximum number of tokens during inference'
                       'tokens here is # in prompt + # to generate'
                       'Allows us to throw an error before OOM crashes server')
    group.add_argument('--output-bert-embeddings', action='store_true',
                       help='Output Bert embeddings (via mean pooling) from '
                       'model, rather than its binary head output or entire '
                       'hidden batch.')
    group.add_argument('--bert-embedder-type', default="megatron",
                       choices=["megatron", "huggingface"],
                       help='Select either Megatron or Huggingface as the '
                       'Bert embedder.')

    return parser


def _add_retro_args(parser):
    group = parser.add_argument_group(title='retro')

    group.add_argument('--retro-project-dir', default=None,
                       help='Retro project directory, which contains the '
                       'preprocessed data for pretraining. This directory '
                       'is built during preprocessing (see '
                       'tools/retro/README.md), and contains subdirectories '
                       'for the chunk database and pretraining neighbors.')
    group.add_argument('--retro-add-retriever',
                       action='store_true', default=False,
                       help='Add a retriever to the transformer, for use in '
                       'pretraining a Retro model.')
    group.add_argument('--retro-cyclic-train-iters', type=int, default=None,
                       help='Set number of training iterations for cyclic '
                       'Retro training.')
    group.add_argument('--retro-encoder-layers', type=int, default=2,
                       help='Number of layers to use for the retrieval '
                       'encoder.')
    group.add_argument('--retro-encoder-hidden-dropout',
                       type=float, default=0.1, help='Hidden dropout for '
                       'retrieval encoder.')
    group.add_argument('--retro-encoder-attention-dropout',
                       type=float, default=0.1, help='Attention dropout for '
                       'retrieval encoder.')
    group.add_argument("--retro-num-neighbors", type=int, default=2,
                       help='Number of neighbors to retrieve during '
                       'pretraining.')
    group.add_argument("--retro-num-retrieved-chunks", type=int, default=2,
                       help='Number of chunks to retrieve from the retrieval '
                       'database.')
    group.add_argument("--retro-attention-gate", type=float, default=1,
                       help="Gated cross attention.")
    group.add_argument("--retro-no-verify-neighbor-count", action="store_false",
                       dest="retro_verify_neighbor_count",
                       help="Skip verifying that len(GPT dataset) == len(saved "
                       "neighbors).")

    # Enforce argument naming convention.
    for action in group._group_actions:
        prefix = action.dest.split("_")[0]
        assert prefix == "retro", \
            "Retro args must be prefixed with '--retro-*', for consistent " \
            "styling. Please fix '%s'." % ", ".join(action.option_strings)

    return parser


def _add_network_size_args(parser):
    group = parser.add_argument_group(title='network size')

    group.add_argument('--num-layers', type=int, default=None,
                       help='Number of transformer layers.')
    group.add_argument('--encoder-num-layers', type=int, default=None,
                       help='Number of encoder transformer layers.')
    group.add_argument('--decoder-num-layers', type=int, default=None,
                       help='Number of decoder transformer layers.')
    group.add_argument('--hidden-size', type=int, default=None,
                       help='Tansformer hidden size.')
    group.add_argument('--ffn-hidden-size', type=int, default=None,
                       help='Transformer Feed-Forward Network hidden size. '
                       'This is set to 4*hidden-size if not provided')
    group.add_argument('--num-attention-heads', type=int, default=None,
                       help='Number of transformer attention heads.')
    group.add_argument('--kv-channels', type=int, default=None,
                       help='Projection weights dimension in multi-head '
                       'attention. This is set to '
                       '   args.hidden_size // args.num_attention_heads '
                       'if not provided.')
    group.add_argument('--group-query-attention', action='store_true',
                          help='Use group-query attention.')
    group.add_argument('--num-query-groups', type=int, default=1)

    group.add_argument('--max-position-embeddings', type=int, default=None,
                       help='Maximum number of position embeddings to use. '
                       'This is the size of position embedding.')
    group.add_argument('--position-embedding-type', type=str, default='learned_absolute',
                       choices=['learned_absolute', 'rope', 'none'],
                       help='Position embedding type.')
    group.add_argument('--use-rotary-position-embeddings', action='store_true',
                       help='Use rotary positional embeddings or not. '
                       'Deprecated: use --position-embedding-type')
    group.add_argument('--rotary-base', type=int, default=10000,
                       help='Base to use for rotary positional embeddings, default 10000')
    group.add_argument('--rotary-percent', type=float, default=1.0,
                       help='Percent of rotary dimension to use, default 100%%')
    group.add_argument('--rotary-interleaved', action='store_true',
                          help='Use interleaved rotary embedding.')
    group.add_argument('--rotary-seq-len-interpolation-factor', type=int, default=None,
                       help='Sequence length interpolation factor for rotary embeddings.')
    group.add_argument('--no-position-embedding',
                       action='store_false',
                       help='Disable position embedding. Deprecated: use --position-embedding-type',
                       dest='add_position_embedding')
    group.add_argument('--make-vocab-size-divisible-by', type=int, default=128,
                       help='Pad the vocab size to be divisible by this value.'
                       'This is added for computational efficieny reasons.')
    group.add_argument('--normalization', default='LayerNorm',
                       choices=['LayerNorm', 'RMSNorm'],
                       help='Which normalization technique to use.')
    group.add_argument('--norm-epsilon', type=float, default=1e-5,
                       help='Epsilon for layer norm and RMS norm.')
    group.add_argument('--apply-layernorm-1p', action='store_true',
                       help='Adjust LayerNorm weights such that they are centered '
                       'around zero. This improves numerical stability.')
    group.add_argument('--apply-residual-connection-post-layernorm',
                       action='store_true',
                       help='If set, use original BERT residula connection '
                       'ordering.')
    group.add_argument('--openai-gelu', action='store_true',
                       help='Use OpenAIs GeLU implementation. This option'
                       'should not be used unless for backward compatibility'
                       'reasons.')
    group.add_argument('--squared-relu', action='store_true',
                       help='Use squared relu activation instead of default gelu')
    group.add_argument('--swiglu', action='store_true',
                       help='Use gated linear units and SiLU activation instead of default gelu')
    group.add_argument('--onnx-safe', type=bool, required=False,
                       help='Use workarounds for known problems with '
                       'Torch ONNX exporter')
    group.add_argument('--bert-no-binary-head', action='store_false',
                       help='Disable BERT binary head.',
                       dest='bert_binary_head')
    group.add_argument('--untie-embeddings-and-output-weights', action='store_true',
                       help='Untie embeddings and output weights.'),
    return parser

def _add_straggler_detector_args(parser):
    group = parser.add_argument_group(title='straggler')
    group.add_argument('--log-straggler', action='store_true',
                       help='If set, tracks and logs straggler per GPU.')
    group.add_argument('--disable-straggler-on-startup', action='store_true',
                       help='If set, StragglerDetector is disabled on startup.')
    group.add_argument('--straggler-ctrlr-port', type=int, default=65535,
                       help='Port number to toggle StragglerDetector on/off at runtime')
    group.add_argument('--straggler-minmax-count', type=int, default=1,
                       help='Number of ranks to report with high/low estimated throughput')
    return parser

def _add_one_logger_args(parser):
    group = parser.add_argument_group(title='one logger')
    group.add_argument('--no-one-logger', action='store_false',
                       help='If set, disable using one_logger to track E2E metrics'
                       'Note that one_logger is an internal tool and not '
                       'available externally. For installation, please go to '
                       'https://confluence.nvidia.com/display/MLWFO/Package+Repositories'
                       'for more details',
                       dest='enable_one_logger')
    group.add_argument('--one-logger-project', type=str, default='megatron-lm',
                       help='The one-logger project name. Will ignore if '
                       '--no-one-logger is set')
    group.add_argument('--one-logger-run-name', type=str, default=None,
                       help='The one-logger run name displayed. Will ignore if '
                       '--no-one-logger is set')
    group.add_argument('--one-logger-async', action='store_true',
                       help='If set, forces one_logger to use async mode.')
    group.add_argument('--app-tag-run-name', type=str, default=None,
                       help='Jobs belonging to same training run, suppose to '
                       'have the same name. It will be used to track progress of '
                       'a training done over multiple different jobs')
    group.add_argument('--app-tag-run-version', type=str, default='0.0.0',
                       help='The version of the training of which current job is '
                       'part of. It will be used to track the changes in the '
                       'application side which might change the performance '
                       'baseline')
    return parser

def _add_config_logger_args(parser):
    group = parser.add_argument_group(title='config logger')
    group.add_argument('--config-logger-dir', type=str, default='',
                       help='If set, will dump all configs to --config-logger-dir',
                       dest='config_logger_dir')
    return parser

def _add_logging_args(parser):
    group = parser.add_argument_group(title='logging')

    group.add_argument('--log-params-norm', action='store_true',
                       help='If set, calculate and log parameters norm.')
    group.add_argument('--log-num-zeros-in-grad', action='store_true',
                       help='If set, calculate and log the number of zeros in gradient.')
    group.add_argument('--log-throughput', action='store_true',
                       help='If set, calculate and log throughput per GPU.')
    group.add_argument('--log-progress', action='store_true',
                       help='If set, log progress (in terms of number of processed tokens and '
                       'number of floating-point operations) to progress.txt file in checkpoint '
                       'directory.')
    group.add_argument('--timing-log-level', type=int,
                       default=0, choices=range(0,3),
                       help='Granularity level to measure and report timing. '
                       '   0: report only iteration time and make sure timing '
                       '      does not introduce extra overhead.'
                       '   1: report timing for operations that are executed '
                       '      very limited times (basically once) during '
                       '      each iteration (such as gradient all-reduce) '
                       '   2: report timing for operations that migh be '
                       '      executed numerous times during each iteration. '
                       'Note that setting the level to 1 or 2 might '
                       'cause increase in iteration time.')
    group.add_argument('--no-barrier-with-level-1-timing', action='store_false',
                       help='If not set, use barrier with level 1 time '
                       'measurements. Note that this is up to the user '
                       'to make sure calling barrier with their timers '
                       'will not result in hangs. This can happen if for '
                       'example the user adds a level 1 timer that is not '
                       'called by all ranks.',
                       dest='barrier_with_L1_time')
    group.add_argument('--timing-log-option', type=str, default='minmax',
                       choices=['max', 'minmax', 'all'],
                       help='Options for logging timing:'
                       '  max: report the max timing across all ranks'
                       '  minmax: report min and max timings across all ranks'
                       '  all: report timings of all ranks.')
    group.add_argument('--tensorboard-log-interval', type=int, default=1,
                       help='Report to tensorboard interval.')
    group.add_argument('--tensorboard-queue-size', type=int, default=1000,
                       help='Size of the tensorboard queue for pending events '
                       'and summaries before one of the ‘add’ calls forces a '
                       'flush to disk.')
    group.add_argument('--log-timers-to-tensorboard', action='store_true',
                       help='If set, write timers to tensorboard.')
    group.add_argument('--no-log-loss-scale-to-tensorboard',
                       action='store_false',
                       help='Disable loss-scale logging to tensorboard.',
                       dest='log_loss_scale_to_tensorboard')
    group.add_argument('--log-validation-ppl-to-tensorboard',
                       action='store_true',
                       help='If set, write validation perplexity to '
                       'tensorboard.')
    group.add_argument('--log-memory-to-tensorboard',
                       action='store_true',
                       help='Enable memory logging to tensorboard.')
    group.add_argument('--log-world-size-to-tensorboard',
                       action='store_true',
                       help='Enable world size logging to tensorboard.')
    group.add_argument('--wandb-project', type=str, default='',
                       help='The wandb project name. Ignore wandb by default.')
    group.add_argument('--wandb-exp-name', type=str, default='',
                       help='The wandb experiment name.')
    group.add_argument('--wandb-save-dir', type=str, default='',
                       help='Path to save the wandb results locally.')
    group.add_argument('--logging-level', type=int, default=None,
                       help='Set default logging level')
    return parser


def _add_regularization_args(parser):
    group = parser.add_argument_group(title='regularization')

    group.add_argument('--attention-dropout', type=float, default=0.1,
                       help='Post attention dropout probability.')
    group.add_argument('--hidden-dropout', type=float, default=0.1,
                       help='Dropout probability for hidden state transformer.')
    group.add_argument('--weight-decay', type=float, default=0.01,
                       help='Weight decay coefficient for L2 regularization.')
    group.add_argument('--start-weight-decay', type=float,
                       help='Initial weight decay coefficient for L2 regularization.')
    group.add_argument('--end-weight-decay', type=float,
                       help='End of run weight decay coefficient for L2 regularization.')
    group.add_argument('--weight-decay-incr-style', type=str, default='constant',
                       choices=['constant', 'linear', 'cosine'],
                       help='Weight decay increment function.')
    group.add_argument('--clip-grad', type=float, default=1.0,
                       help='Gradient clipping based on global L2 norm.')
    group.add_argument('--adam-beta1', type=float, default=0.9,
                       help='First coefficient for computing running averages '
                       'of gradient and its square')
    group.add_argument('--adam-beta2', type=float, default=0.999,
                       help='Second coefficient for computing running averages '
                       'of gradient and its square')
    group.add_argument('--adam-eps', type=float, default=1e-08,
                       help='Term added to the denominator to improve'
                       'numerical stability')
    group.add_argument('--sgd-momentum', type=float, default=0.9,
                       help='Momentum factor for sgd')
    return parser


def _add_training_args(parser):
    group = parser.add_argument_group(title='training')

    group.add_argument('--micro-batch-size', type=int, default=None,
                       help='Batch size per model instance (local batch size). '
                       'Global batch size is local batch size times data '
                       'parallel size times number of micro batches.')
    group.add_argument('--batch-size', type=int, default=None,
                       help='Old batch size parameter, do not use. '
                       'Use --micro-batch-size instead')
    group.add_argument('--global-batch-size', type=int, default=None,
                       help='Training batch size. If set, it should be a '
                       'multiple of micro-batch-size times data-parallel-size. '
                       'If this value is None, then '
                       'use micro-batch-size * data-parallel-size as the '
                       'global batch size. This choice will result in 1 for '
                       'number of micro-batches.')
    group.add_argument('--rampup-batch-size', nargs='*', default=None,
                       help='Batch size ramp up with the following values:'
                       '  --rampup-batch-size <start batch size> '
                       '                      <batch size incerement> '
                       '                      <ramp-up samples> '
                       'For example:'
                       '   --rampup-batch-size 16 8 300000 \ '
                       '   --global-batch-size 1024'
                       'will start with global batch size 16 and over '
                       ' (1024 - 16) / 8 = 126 intervals will increase'
                       'the batch size linearly to 1024. In each interval'
                       'we will use approximately 300000 / 126 = 2380 samples.')
    group.add_argument('--decrease-batch-size-if-needed', action='store_true', default=False,
                       help='If set, decrease batch size if microbatch_size * dp_size'
                       'does not divide batch_size. Useful for KSO (Keep Soldiering On)'
                       'to continue making progress if number of healthy GPUs (and'
                       'corresponding dp_size) does not support current batch_size.'
                       'Old batch_size will be restored if training is re-started with'
                       'dp_size that divides batch_size // microbatch_size.')
    group.add_argument('--recompute-activations', action='store_true',
                       help='recompute activation to allow for training '
                       'with larger models, sequences, and batch sizes.')
    group.add_argument('--recompute-granularity', type=str, default=None,
                       choices=['full', 'selective'],
                       help='Checkpoint activations to allow for training '
                       'with larger models, sequences, and batch sizes. '
                       'It is supported at two granularities 1) full: '
                       'whole transformer layer is recomputed, '
                       '2) selective: core attention part of the transformer '
                       'layer is recomputed.')
    group.add_argument('--no-check-for-nan-in-loss-and-grad', action='store_false',
                       help='Check for NaNs in loss and grad',
                       dest='check_for_nan_in_loss_and_grad')
    group.add_argument('--distribute-saved-activations',
                       action='store_true',
                       help='If set, distribute recomputed activations '
                       'across model parallel group.')
    group.add_argument('--recompute-method', type=str, default=None,
                       choices=['uniform', 'block'],
                       help='1) uniform: uniformly divide the total number of '
                       'Transformer layers and recompute the input activation of '
                       'each divided chunk at specified granularity, '
                       '2) recompute the input activations of only a set number of '
                       'individual Transformer layers per pipeline stage and do the '
                       'rest without any recomputing at specified granularity'
                       'default) do not apply activations recompute to any layers')
    group.add_argument('--recompute-num-layers', type=int, default=None,
                       help='1) uniform: the number of Transformer layers in each '
                       'uniformly divided recompute unit, '
                       '2) block: the number of individual Transformer layers '
                       'to recompute within each pipeline stage.')
    group.add_argument('--no-clone-scatter-output-in-embedding', action='store_false',
                       help='If not set, clone the output of the scatter in embedding layer to GC original tensor.',
                       dest='clone_scatter_output_in_embedding')
    group.add_argument('--profile', action='store_true',
                       help='Enable nsys profiling. When using this option, nsys '
                       'options should be specified in commandline. An example '
                       'nsys commandline is `nsys profile -s none -t nvtx,cuda '
                       '-o <path/to/output_file> --force-overwrite true '
                       '--capture-range=cudaProfilerApi '
                       '--capture-range-end=stop`.')
    group.add_argument('--profile-step-start', type=int, default=10,
                       help='Global step to start profiling.')
    group.add_argument('--profile-step-end', type=int, default=12,
                       help='Global step to stop profiling.')
    group.add_argument('--profile-ranks', nargs='+', type=int, default=[0],
                       help='Global ranks to profile.')
    group.add_argument('--tp-comm-overlap', action='store_true', help='Enables the '
                       ' overlap of Tensor parallel communication and GEMM kernels.')
    group.add_argument('--tp-comm-overlap-cfg', type=str, default=None,
                       help='Config file when tp_comm_overlap is enabled.')
    group.add_argument('--disable-tp-comm-overlap-ag', action='store_false',
                       help=('Disables the All-Gather overlap with GEMM by '
                             'pipelining the GEMM and All-Gather.'),
                       dest='tp_comm_overlap_ag')
    group.add_argument('--disable-tp-comm-overlap-rs', action='store_false',
                       help=('Disables the Reduce-Scatter overlap with GEMM by '
                             'pipelining the GEMM and Reduce-Scatter.'),
                       dest='tp_comm_overlap_rs')
    group.add_argument('--tp-comm-overlap-rs-dgrad', action='store_true',
                       help = 'Enables the Reduce-Scatter overlap with dgrad GEMM.',
                       dest='tp_comm_overlap_rs_dgrad')
    group.add_argument('--disable-tp-comm-bulk-dgrad', action='store_false',
                       help='Disables the All-Gather overlap with bprop activation gradient GEMM.',
                       dest='tp_comm_bulk_dgrad')
    group.add_argument('--disable-tp-comm-bulk-wgrad', action='store_false',
                       help='Disables the Reduce-Scatter overlap with bprop weight gradient GEMM.',
                       dest='tp_comm_bulk_wgrad')
    group.add_argument('--use-cpu-initialization', action='store_true',
                       default=None,
                       help='If set, initialize weights on the CPU. This eliminates init differences based on tensor parallelism.')
    group.add_argument('--empty-unused-memory-level', default=0, type=int,
                       choices=[0, 1, 2],
                       help='Call torch.cuda.empty_cache() each iteration '
                       '(training and eval), to reduce fragmentation.'
                       '0=off, 1=moderate, 2=aggressive.')
    group.add_argument('--deterministic-mode', action='store_true',
                       help='Choose code that has deterministic execution. This usually '
                       'means slower execution, but is good for debugging and testing.')
    group.add_argument('--check-weight-hash-across-dp-replicas-interval', type=int, default=None,
                       help='Interval to check weight hashes are same across DP replicas. If not specified, weight hashes not checked.')
    group.add_argument('--calculate-per-token-loss', action='store_true',
                       help=('Scale cross entropy loss by the number of non-padded tokens in the '
                             'global batch, versus the default behavior of assuming all tokens are non-padded.'))

    # deprecated
    group.add_argument('--checkpoint-activations', action='store_true',
                       help='Checkpoint activation to allow for training '
                       'with larger models, sequences, and batch sizes.')
    group.add_argument('--train-iters', type=int, default=None,
                       help='Total number of iterations to train over all '
                       'training runs. Note that either train-iters or '
                       'train-samples should be provided.')
    group.add_argument('--train-samples', type=int, default=None,
                       help='Total number of samples to train over all '
                       'training runs. Note that either train-iters or '
                       'train-samples should be provided.')
    group.add_argument('--force-train-samples', type=int, default=None,
                       help='Force set the total number of samples to train over all '
                       'training runs. Note that either train-iters or '
                       'train-samples should be provided. '
                       'Useful in continual training or batched training.'
                       'This only works with --reset-dataloader enabled.')
    group.add_argument('--log-interval', type=int, default=100,
                       help='Report loss and timing interval.')
    group.add_argument('--exit-interval', type=int, default=None,
                       help='Exit the program after the iteration is divisible '
                       'by this value.')
    group.add_argument('--exit-duration-in-mins', type=int, default=None,
                       help='Exit the program after this many minutes.')
    group.add_argument('--exit-signal-handler', action='store_true',
                       help='Dynamically save the checkpoint and shutdown the '
                       'training if SIGTERM is received')
    group.add_argument('--tensorboard-dir', type=str, default=None,
                       help='Write TensorBoard logs to this directory.')
    group.add_argument('--no-masked-softmax-fusion',
                       action='store_false',
                       help='Disable fusion of query_key_value scaling, '
                       'masking, and softmax.',
                       dest='masked_softmax_fusion')
    group.add_argument('--no-bias-gelu-fusion', action='store_false',
                       help='Disable bias and gelu fusion.',
                       dest='bias_gelu_fusion')
    group.add_argument('--no-bias-swiglu-fusion', action='store_false',
                       help='Disable bias and swiglu fusion, the fusion is '
                       'available only when using megatron-core.',
                       dest='bias_swiglu_fusion')
    group.add_argument('--no-bias-dropout-fusion', action='store_false',
                       help='Disable bias and dropout fusion.',
                       dest='bias_dropout_fusion')
    group.add_argument('--no-rope-fusion', action='store_false',
                       help='Disable rope fusion, the fusion is available '
                       'only when using megatron-core.',
                       dest='apply_rope_fusion')
    group.add_argument('--cross-entropy-loss-fusion', action='store_true',
                       help='Enabled fusion of cross entropy loss calculation.',
                       dest='cross_entropy_loss_fusion')
    group.add_argument('--use-flash-attn', action='store_true',
                       help='use FlashAttention implementation of attention. '
                       'https://arxiv.org/abs/2205.14135')
    group.add_argument('--disable-bias-linear', action='store_false',
                       help='Disable bias in the linear layers',
                       dest='add_bias_linear')
    group.add_argument('--add-qkv-bias', action='store_true',
                       help='Enable bias only in the QKV linear layers',
                       dest='add_qkv_bias')
    group.add_argument('--optimizer', type=str, default='adam',
                       choices=['adam', 'sgd'],
                       help='Optimizer function')
    group.add_argument('--dataloader-type', type=str, default=None,
                       choices=['single', 'cyclic', 'external'],
                       help='Single pass vs multiple pass data loader')
    group.add_argument('--no-async-tensor-model-parallel-allreduce',
                       action='store_false',
                       help='DEPRECATED. This flag is ignored.',
                       dest='async_tensor_model_parallel_allreduce')
    group.add_argument('--no-persist-layer-norm', action='store_true',
                       help='Disable using persistent fused layer norm kernel. '
                       'This kernel supports only a set of hidden sizes. Please '
                       'check persist_ln_hidden_sizes if your hidden '
                       'size is supported.')
    group.add_argument('--sequence-parallel', action='store_true',
                       help='Enable sequence parallel optimization.')
    group.add_argument('--no-gradient-accumulation-fusion',
                       action='store_false',
                       help='Disable fusing gradient accumulation to weight '
                       'gradient computation of linear layers',
                       dest='gradient_accumulation_fusion')
    group.add_argument('--use-mcore-models', action='store_true',
                       dest='deprecated_use_mcore_models',
                       help='DEPRECATED. Use the implementation from megatron core.'
                       'Now ignored and mcore models are the default, use '
                       '--use-legacy-models to not use core models.')
    group.add_argument('--use-legacy-models', action='store_true',
                       help='Use the legacy Megatron models, not Megatron-Core models.')
    group.add_argument('--manual-gc', action='store_true',
                       help='Disable the threshold-based default garbage '
                       'collector and trigger the garbage collection manually. '
                       'Manual garbage collection helps to align the timing of '
                       'the collection across ranks which mitigates the impact '
                       'of CPU-associated jitters. When the manual gc is enabled, '
                       'garbage collection is performed only at the start and the '
                       'end of the validation routine by default.')
    group.add_argument('--manual-gc-interval', type=int, default=0,
                       help='Training step interval to trigger manual garbage '
                       'collection. When the value is set to 0, garbage '
                       'collection is not triggered between training steps.')
    group.add_argument('--no-manual-gc-eval', action='store_false',
                       help='When using manual garbage collection, disable '
                       'garbage collection at the start and the end of each '
                       'evaluation run.', dest='manual_gc_eval')
    group.add_argument('--disable-tp-comm-split-ag', action='store_false',
                       help='Disables the All-Gather overlap with fprop GEMM.',
                       dest='tp_comm_split_ag')
    group.add_argument('--disable-tp-comm-split-rs', action='store_false',
                       help='Disables the Reduce-Scatter overlap with fprop GEMM.',
                       dest='tp_comm_split_rs')

    return parser


def _add_initialization_args(parser):
    group = parser.add_argument_group(title='initialization')

    group.add_argument('--seed', type=int, default=1234,
                       help='Random seed used for python, numpy, '
                       'pytorch, and cuda.')
    group.add_argument('--data-parallel-random-init', action='store_true',
                       help='Enable random initialization of params '
                       'across data parallel ranks')
    group.add_argument('--init-method-std', type=float, default=0.02,
                       help='Standard deviation of the zero mean normal '
                       'distribution used for weight initialization.')
    group.add_argument('--init-method-xavier-uniform', action='store_true',
                       help='Enable Xavier uniform parameter initialization')

    return parser


def _add_learning_rate_args(parser):
    group = parser.add_argument_group(title='learning rate')

    group.add_argument('--lr', type=float, default=None,
                       help='Initial learning rate. Depending on decay style '
                       'and initial warmup, the learning rate at each '
                       'iteration would be different.')
    group.add_argument('--lr-decay-style', type=str, default='linear',
                       choices=['constant', 'linear', 'cosine', 'inverse-square-root', 'WSD'],
                       help='Learning rate decay function.')
    group.add_argument('--lr-wsd-decay-style', type=str, default='exponential',
                       choices=['exponential', 'linear', 'cosine'],
                       help='Decay style for the annealing phase of WSD'),
    group.add_argument('--lr-decay-iters', type=int, default=None,
                       help='number of iterations to decay learning rate over,'
                       ' If None defaults to `--train-iters`')
    group.add_argument('--lr-decay-samples', type=int, default=None,
                       help='number of samples to decay learning rate over,'
                       ' If None defaults to `--train-samples`')
    group.add_argument('--lr-wsd-decay-samples', type=int, default=None,
                       help='number of samples for the annealing phase in the wsd schedule')
    group.add_argument('--lr-wsd-decay-iters', type=int, default=None,
                       help='number of iterations for the annealing phase in the wsd schedule')
    group.add_argument('--lr-warmup-fraction', type=float, default=None,
                       help='fraction of lr-warmup-(iters/samples) to use '
                       'for warmup (as a float)')
    group.add_argument('--lr-warmup-iters', type=int, default=0,
                       help='number of iterations to linearly warmup '
                       'learning rate over.')
    group.add_argument('--lr-warmup-samples', type=int, default=0,
                       help='number of samples to linearly warmup '
                       'learning rate over.')
    group.add_argument('--lr-warmup-init', type=float, default=0.0,
                       help='Initial value for learning rate warmup. The '
                       'scheduler starts warmup from this value.')
    group.add_argument('--warmup', type=int, default=None,
                       help='Old lr warmup argument, do not use. Use one of the'
                       '--lr-warmup-* arguments above')
    group.add_argument('--min-lr', type=float, default=0.0,
                       help='Minimum value for learning rate. The scheduler'
                       'clip values below this threshold.')
    group.add_argument('--override-opt_param-scheduler', action='store_true',
                       help='Reset the values of the scheduler (learning rate,'
                       'warmup iterations, minimum learning rate, maximum '
                       'number of iterations, and decay style from input '
                       'arguments and ignore values from checkpoints. Note'
                       'that all the above values will be reset.')
    group.add_argument('--use-checkpoint-opt_param-scheduler', action='store_true',
                       help='Use checkpoint to set the values of the scheduler '
                       '(learning rate, warmup iterations, minimum learning '
                       'rate, maximum number of iterations, and decay style '
                       'from checkpoint and ignore input arguments.')
    group.add_argument('--decoupled-lr', type=float, default=None,
                       help='Separate learning rate for the input and output layer')
    group.add_argument('--decoupled-min-lr', type=float, default=None,
                       help='Minimum value for learning rate for the input and output layer. The scheduler'
                       'clip values below this threshold')

    return parser


def _add_checkpointing_args(parser):
    group = parser.add_argument_group(title='checkpointing')

    group.add_argument('--save', type=str, default=None,
                       help='Output directory to save checkpoints to.')
    group.add_argument('--save-interval', '--persistent-save-interval', type=int, default=None,
                       help='Number of iterations between persistent checkpoint saves.')
    group.add_argument('--no-save-optim', action='store_true', default=None,
                       help='Do not save current optimizer.')
    group.add_argument('--no-save-rng', action='store_true', default=None,
                       help='Do not save current rng state.')
    group.add_argument('--load', type=str, default=None,
                       help='Directory containing a model checkpoint.')
    group.add_argument('--no-load-optim', action='store_true', default=None,
                       help='Do not load optimizer when loading checkpoint.')
    group.add_argument('--no-load-rng', action='store_true', default=None,
                       help='Do not load rng state when loading checkpoint.')
    group.add_argument('--non-persistent-save-interval', type=int, default=None,
                       help='Number of iterations between non-persistent saves.')
    group.add_argument('--non-persistent-ckpt-type', type=str, default=None,
                       choices=['global', 'local', 'in_memory', None],
                       help='Type of non-persistent model checkpoints. '
                           '"global" - Saved as a standard checkpoint (e.g., on Lustre) with old checkpoints being removed. '
                           '"local" - [TBD] Each rank saves a portion of the checkpoint locally (e.g., on SSD/ramdisk). '
                           '"in_memory" - [TBD] A special kind of local checkpoint that avoids serialization. '
                           'None - No non-persistent checkpointing (default option).')
    group.add_argument('--non-persistent-global-ckpt-dir', type=str, default=None,
                       help='Directory containing global non-persistent model checkpoints.')
    group.add_argument('--finetune', action='store_true',
                       help='Load model for finetuning. Do not load optimizer '
                       'or rng state from checkpoint and set iteration to 0. '
                       'Assumed when loading a release checkpoint.')
    group.add_argument('--pretrained-checkpoint', type=str, default=None,
                       help='Directory containing a pretrained model checkpoint for finetuning.')
    group.add_argument('--ckpt-step', type=int, default=None,
                       help='Checkpoint step to load model from.')
    group.add_argument('--no-initialization', action='store_false',
                       help='Do not perform initialization when building model, '
                       'can reduce startup time when definitely loading from a '
                       'checkpoint',
                       dest='perform_initialization')
    group.add_argument('--use-checkpoint-args', action='store_true',
                       help='Override any command line arguments with arguments '
                       'from the checkpoint')
    group.add_argument('--exit-on-missing-checkpoint', action='store_true',
                       help="If '--load' is set, but checkpoint is not found "
                       "(e.g., path typo), then exit instead of random "
                       "initialization.")
    group.add_argument('--use-dist-ckpt', action='store_true',
                       help='Use distributed checkpoint format.')
    group.add_argument('--auto-detect-ckpt-format', action='store_true',
                       help='Determine if the checkpoint format is in legacy or distributed format.'
                            ' If False, expects distributed checkpoint iff args.use_dist_ckpt.'
                            ' Might slow down loading a bit (double rank0 ckpt load).')
    group.add_argument('--dist-ckpt-format', type=str, default='torch_dist',
                       choices=['zarr', 'torch_dist'],
                       help='Distributed checkpoint format to use.')
    group.add_argument('--ckpt-fully-parallel-save', action='store_true',
                       dest='ckpt_fully_parallel_save_deprecated',
                       help='Deprecated: see --no-ckpt-fully-parallel-save.')
    group.add_argument('--no-ckpt-fully-parallel-save', action='store_false',
                       dest='ckpt_fully_parallel_save',
                       help='Disable applying full save parallelization across DP for'
                            ' distributed checkpoints. Depending on ckpt format'
                            ' might decrease the number of files in the checkpoint.'
                            ' Makes DistributedOptimizer checkpoint non-reshardable.')
    group.add_argument('--async-save', action='store_true', default=None,
                       help='Apply async checkpointing save. Currently works only with'
                            '`torch_dist` distributed checkpoint format.')
    group.add_argument('--ckpt-fully-parallel-load', action='store_true',
                       help='Apply full load parallelization across DP for'
                            ' distributed checkpoints.')
    group.add_argument('--ckpt-assume-constant-structure', action='store_true',
                       help='If the model and optimizer state dict structure is'
                            'constant throughout a *single training job*, it allows for'
                            'different checkpointing performance optimizations.')
    group.add_argument('--dist-ckpt-strictness', type=str, default='assume_ok_unexpected',
                       choices=[e.value for e in StrictHandling],
                       help='Determine handling of key mismatch during checkpoint load.'
                            ' Check StrictHandling docs for flags meaning.'
                            ' NOTE: This flag controls only distributed checkpoint'
                            ' load from storage, not loading state dict into the model.')
    return parser


def _add_mixed_precision_args(parser):
    group = parser.add_argument_group(title='mixed precision')

    group.add_argument('--fp16', action='store_true',
                       help='Run model in fp16 mode.')
    group.add_argument('--bf16', action='store_true',
                       help='Run model in bfloat16 mode.')
    group.add_argument('--loss-scale', type=float, default=None,
                       help='Static loss scaling, positive power of 2 '
                       'values can improve fp16 convergence. If None, dynamic'
                       'loss scaling is used.')
    group.add_argument('--initial-loss-scale', type=float, default=2**32,
                       help='Initial loss-scale for dynamic loss scaling.')
    group.add_argument('--min-loss-scale', type=float, default=1.0,
                       help='Minimum loss scale for dynamic loss scaling.')
    group.add_argument('--loss-scale-window', type=float, default=1000,
                       help='Window over which to raise/lower dynamic scale.')
    group.add_argument('--hysteresis', type=int, default=2,
                       help='hysteresis for dynamic loss scaling')
    group.add_argument('--fp32-residual-connection', action='store_true',
                       help='Move residual connections to fp32.')
    group.add_argument('--apply-query-key-layer-scaling', action='store_true',
                       help='Scale Q * K^T by 1 / layer-number. '
                       'Useful for fp16 training. Also sets `attention_softmax_in_fp32` to True.')
    group.add_argument('--attention-softmax-in-fp32', action='store_true',
                       help='Run attention masking and softmax in fp32.')
    group.add_argument('--accumulate-allreduce-grads-in-fp32',
                       action='store_true',
                       help='Gradient accumulation and all-reduce in fp32.')
    group.add_argument('--fp16-lm-cross-entropy', action='store_true',
                       help='Move the cross entropy unreduced loss calculation'
                       'for lm head to fp16.')

    return parser


def _add_distributed_args(parser):
    group = parser.add_argument_group(title='distributed')

    group.add_argument('--tensor-model-parallel-size', type=int, default=1,
                       help='Degree of tensor model parallelism.')
    group.add_argument('--pipeline-model-parallel-size', type=int, default=1,
                       help='Degree of pipeline model parallelism.')
    group.add_argument('--encoder-pipeline-model-parallel-size', type=int, default=0,
                       help=('Degree of pipeline model parallelism in the encoder. This is '
                             'independent of the amount of pipeline in the decoder.'))
    group.add_argument('--pipeline-model-parallel-split-rank',
                       type=int, default=None,
                       help=('Rank where encoder and decoder should be split. '
                             'Deprecated; use --encoder-pipeline-model-parallel-size instead.'))
    group.add_argument('--model-parallel-size', type=int, default=None,
                       help='Old model parallel argument, do not use. Use '
                       '--tensor-model-parallel-size instead.')
    group.add_argument('--num-layers-per-virtual-pipeline-stage', type=int, default=None,
                       help='Number of layers per virtual pipeline stage')
    group.add_argument('--no-overlap-p2p-communication', action='store_false',
                       help='overlap pipeline parallel communication with forward and backward chunks',
                       dest='overlap_p2p_comm')
    group.add_argument('--distributed-backend', default='nccl',
                       choices=['nccl', 'gloo'],
                       help='Which backend to use for distributed training.')
    group.add_argument('--distributed-timeout-minutes', type=int, default=10,
                       help='Timeout minutes for torch.distributed.')
    group.add_argument('--overlap-grad-reduce', action='store_true',
                       default=False, help='If set, overlap DDP grad reduce.')
    group.add_argument('--defer-embedding-wgrad-compute', action='store_true',
                       default=False, help='If set, defers the vocabulary projection linear layer weight'
                       'gradient compute to pipeline flush.', dest='defer_embedding_wgrad_compute')
    group.add_argument('--wgrad-deferral-limit', type=int, default=0, help='Number of micro-batches for which'
                       'weight gradient computation of vocabulary projection is deferred, defaults to 0 which'
                       'means all the micro-batches are deferred. Invalid if `defer-embedding-wgrad-compute`'
                       'is not set')
    group.add_argument('--no-delay-grad-reduce', action='store_false',
                       help='If not set, delay / synchronize grad reductions in all but first PP stage.',
                       dest='delay_grad_reduce')
    group.add_argument('--ddp-bucket-size', type=int, default=None,
                       help='Bucket size for data-parallel communication')
    group.add_argument('--ddp-average-in-collective', action='store_true',
                       default=False, help='If set, average directly in data-parallel communication collective.')
    group.add_argument('--overlap-param-gather', action='store_true',
                       default=False, help='If set, overlap param all-gather in distributed optimizer.')
    group.add_argument('--delay-param-gather', action='store_true',
                       default=False, help='If set, delay / synchronize param all-gathers in all but first PP stage.')
    group.add_argument('--no-scatter-gather-tensors-in-pipeline', action='store_false',
                       help='If not set, use scatter/gather to optimize communication of tensors in pipeline.',
                       dest='scatter_gather_tensors_in_pipeline')
    group.add_argument('--use-ring-exchange-p2p', action='store_true',
                       default=False, help='If set, use custom-built ring exchange '
                       'for p2p communications. Note that this option will require '
                       'a custom built image that support ring-exchange p2p.')
    group.add_argument('--local-rank', type=int, default=int(os.getenv('LOCAL_RANK', '0')),
                       help='local rank passed from distributed launcher.')
    group.add_argument('--lazy-mpu-init', type=bool, required=False,
                       help='If set to True, initialize_megatron() '
                       'skips DDP initialization and returns function to '
                       'complete it instead.Also turns on '
                       '--use-cpu-initialization flag. This is for '
                       'external DDP manager.' )
    group.add_argument('--standalone-embedding-stage', action='store_true',
                       default=False, help='If set, *input* embedding layer '
                       'is placed on its own pipeline stage, without any '
                       'transformer layers. (For T5, this flag currently only '
                       'affects the encoder embedding.)')
    group.add_argument('--use-distributed-optimizer', action='store_true',
                       help='Use distributed optimizer.')
    group.add_argument('--context-parallel-size', type=int, default=1,
                       help='Degree of context parallelism.')
    group.add_argument('--nccl-communicator-config-path', type=str, default=None,
                       help='Path to the yaml file with NCCL communicator '
                       'configurations. The number of min/max thread groups and thread '
                       'group cluster size of each communicator can be configured by '
                       'setting `min_ctas`, `max_ctas`, and `cga_cluster_size`.')
    group.add_argument('--use-tp-pp-dp-mapping', action='store_true', default=False,
                        help='If set, distributed ranks initialize order is changed '
                        'from tp-dp-pp to tp-pp-dp. Make sure EP and CP aren\'t used '
                        'with this option enabled')
    return parser


def _add_validation_args(parser):
    group = parser.add_argument_group(title='validation')

    group.add_argument('--eval-iters', type=int, default=100,
                       help='Number of iterations to run for evaluation'
                       'validation/test for.')
    group.add_argument('--eval-interval', type=int, default=1000,
                       help='Interval between running evaluation on '
                       'validation set.')
    group.add_argument("--test-mode", action="store_true", help='Run all real-time test alongside the experiment.')
    group.add_argument('--skip-train', action='store_true',
                       default=False, help='If set, bypass the training loop, '
                       'optionally do evaluation for validation/test, and exit.')

    return parser


def _add_data_args(parser):
    group = parser.add_argument_group(title='data and dataloader')

    group.add_argument('--data-path', nargs='*', default=None,
                       help='The weight and prefix list for a set of train, validation, and test'
                       'datasets which split according to --split. The accepted formats are: '
                       '(1) a single prefix, '
                       '(2) a list of weight prefix pairs e.g. weight1 prefix1 weight2 prefix2, '
                       '(3) a list of prefixes e.g. prefix1 prefix2. '
                       'For (3), weights are inferred from the lengths of the contributing datasets. '
                       'This argument is exclusive to the other independent --*-data-path arguments.')
    group.add_argument('--split', type=str, default=None,
                       help='Comma-separated list of proportions for training,'
                       ' validation, and test split. For example the split '
                       '`90,5,5` will use 90%% of data for training, 5%% for '
                       'validation and 5%% for test.')
    group.add_argument('--train-data-path', nargs='*', default=None,
                       help='The weight and prefix list for an independent train dataset. '
                       'Follows the same pattern rules as --data-path.')
    group.add_argument('--valid-data-path', nargs='*', default=None,
                       help='The weight and prefix list for an independent validation dataset. '
                       'Follows the same pattern rules as --data-path.')
    group.add_argument('--test-data-path', nargs='*', default=None,
                       help='The weight and prefix list for an independent test dataset. '
                       'Follows the same pattern rules as --data-path.')
    group.add_argument('--data-cache-path', default=None,
                       help='Path to a directory to hold cached index files.')
    group.add_argument('--no-mmap-bin-files', action='store_false',
                       help='Disable mmap-ing of .bin files.',
                       dest='mmap_bin_files')
    group.add_argument('--mock-data', action='store_true',
                       help='Skip data loading and validation and opt for artificial '
                       'generation of mock data when an implementation is available.')
    group.add_argument('--vocab-size', type=int, default=None,
                       help='Size of vocab before EOD or padding.')
    group.add_argument('--vocab-file', type=str, default=None,
                       help='Path to the vocab file.')
    group.add_argument('--merge-file', type=str, default=None,
                       help='Path to the BPE merge file.')
    group.add_argument('--vocab-extra-ids', type=int, default=0,
                       help='Number of additional vocabulary tokens. '
                            'They are used for span masking in the T5 model')
    group.add_argument('--seq-length', type=int, default=None,
                       help='Maximum sequence length to process.')
    group.add_argument('--encoder-seq-length', type=int, default=None,
                       help='Maximum encoder sequence length to process.'
                       'This should be exclusive of --seq-length')
    group.add_argument('--decoder-seq-length', type=int, default=None,
                       help="Maximum decoder sequence length to process.")
    group.add_argument('--retriever-seq-length', type=int, default=256,
                       help='Maximum sequence length for the biencoder model '
                       'for retriever')
    group.add_argument('--sample-rate', type=float, default=1.0,
                       help='sample rate for training data. Supposed to be 0 '
                            ' < sample_rate < 1')
    group.add_argument('--mask-prob', type=float, default=0.15,
                       help='Probability of replacing a token with mask.')
    group.add_argument('--short-seq-prob', type=float, default=0.1,
                       help='Probability of producing a short sequence.')
    group.add_argument('--num-workers', type=int, default=2,
                       help="Dataloader number of workers.")
    group.add_argument('--tokenizer-type', type=str,
                       default=None,
                       choices=['BertWordPieceLowerCase',
                                'BertWordPieceCase',
                                'GPT2BPETokenizer',
                                'SentencePieceTokenizer',
                                'GPTSentencePieceTokenizer',
                                'HuggingFaceTokenizer',
                                'Llama2Tokenizer',
                                'TikTokenizer',
                                'Llama3Tokenizer',
                                'MistralTokenizer',
                                'TikTokenizer',
                                'NullTokenizer'],
                       help='What type of tokenizer to use.')
    group.add_argument('--tokenizer-model', type=str, default=None,
                       help='Sentencepiece tokenizer model.')
    group.add_argument('--tiktoken-pattern', type=str, default=None,
                       help='Which tiktoken pattern to use. Options: [v1, v2]')
    group.add_argument('--tiktoken-num-special-tokens', type=int, default=1000,
                       help='Number of special tokens in tiktoken tokenizer')
    group.add_argument('--tiktoken-special-tokens', type=str, nargs='+', default=None,
                       help='List of tiktoken special tokens, needs to have ["<unk>", "<s>", "</s>"]')
    group.add_argument('--reset-position-ids', action='store_true',
                       help='Reset posistion ids after end-of-document token.')
    group.add_argument('--reset-attention-mask', action='store_true',
                       help='Reset self attention maske after '
                       'end-of-document token.')
    group.add_argument('--eod-mask-loss', action='store_true',
                       help='Mask loss for the end of document tokens.')
    group.add_argument('--no-create-attention-mask-in-dataloader', action='store_false',
                       help='If set, do not create attention_masks in dataloader.',
                       dest='create_attention_mask_in_dataloader')
    group.add_argument('--num-dataset-builder-threads', type=int, default=1,
                       help='Number of parallel threads per rank for dataset builder')
<<<<<<< HEAD
    # Add the ability to change suffix for data files
    group.add_argument('--data-suffix', type=set_bin_suffix, default=".bin",
                       help='Suffix for data files, default \".bin\"')
    #
    group.add_argument('--reset-dataloader', action="store_true",
                       help='Reset dataloader to start from 0.')
    group.add_argument('--reset-iterations', nargs="?", const=0, type=int,
                       help='Reset iterations to a given value.')
=======
    group.add_argument('--s3-cache-path', type=str, default=None,
                       help='Path to cache index files when using s3 dataloader')
>>>>>>> 0b4c4cfc
    return parser


def _add_autoresume_args(parser):
    group = parser.add_argument_group(title='autoresume')

    group.add_argument('--adlr-autoresume', action='store_true',
                       help='Enable autoresume on adlr cluster.')
    group.add_argument('--adlr-autoresume-interval', type=int, default=1000,
                       help='Intervals over which check for autoresume'
                       'termination signal')

    return parser


def _add_biencoder_args(parser):
    group = parser.add_argument_group(title='biencoder')

    # network size
    group.add_argument('--ict-head-size', type=int, default=None,
                       help='Size of block embeddings to be used in ICT and '
                        'REALM (paper default: 128)')
    group.add_argument('--biencoder-projection-dim', type=int, default=0,
                       help='Size of projection head used in biencoder (paper'
                        ' default: 128)')
    group.add_argument('--biencoder-shared-query-context-model', action='store_true',
                        help='Whether to share the parameters of the query '
                        'and context models or not')

    # checkpointing
    group.add_argument('--ict-load', type=str, default=None,
                       help='Directory containing an ICTBertModel checkpoint')
    group.add_argument('--bert-load', type=str, default=None,
                       help='Directory containing an BertModel checkpoint '
                       '(needed to start ICT and REALM)')

    # data
    group.add_argument('--titles-data-path', type=str, default=None,
                       help='Path to titles dataset used for ICT')
    group.add_argument('--query-in-block-prob', type=float, default=0.1,
                       help='Probability of keeping query in block for '
                       'ICT dataset')
    group.add_argument('--use-one-sent-docs', action='store_true',
                       help='Whether to use one sentence documents in ICT')
    group.add_argument('--evidence-data-path', type=str, default=None,
                       help='Path to Wikipedia Evidence frm DPR paper')

    # training
    group.add_argument('--retriever-report-topk-accuracies', nargs='+', type=int,
                        default=[], help="Which top-k accuracies to report "
                        "(e.g. '1 5 20')")
    group.add_argument('--retriever-score-scaling', action='store_true',
                       help='Whether to scale retriever scores by inverse '
                        'square root of hidden size')

    # faiss index
    group.add_argument('--block-data-path', type=str, default=None,
                       help='Where to save/load BlockData to/from')
    group.add_argument('--embedding-path', type=str, default=None,
                       help='Where to save/load Open-Retrieval Embedding'
                        ' data to/from')

    # indexer
    group.add_argument('--indexer-batch-size', type=int, default=128,
                       help='How large of batches to use when doing indexing '
                       'jobs')
    group.add_argument('--indexer-log-interval', type=int, default=1000,
                       help='After how many batches should the indexer '
                       'report progress')
    return parser


def _add_vision_args(parser):
    group = parser.add_argument_group(title="vision")

    # general vision arguements
    group.add_argument('--num-classes', type=int, default=1000,
                       help='num of classes in vision classificaiton task')
    group.add_argument('--img-h', type=int, default=224,
                       help='Image height for vision classification task')
    group.add_argument('--img-w', type=int, default=224,
                       help='Image height for vision classification task')
    group.add_argument('--num-channels', type=int, default=3,
                       help='Number of channels in input image data')
    group.add_argument('--patch-dim', type=int, default=16,
                       help='patch dimension')
    group.add_argument('--classes-fraction', type=float, default=1.0,
                       help='training with fraction of classes.')
    group.add_argument('--data-per-class-fraction', type=float, default=1.0,
                       help='training with fraction of data per class.')
    group.add_argument('--no-data-sharding', action='store_false',
                       help='Disable data sharding.',
                       dest='data_sharding')
    group.add_argument('--head-lr-mult', type=float, default=1.0,
                       help='learning rate multiplier for head during finetuning')

    # pretraining type and backbone selection`
    group.add_argument('--vision-pretraining', action='store_true',
                       help='flag to indicate vision pretraining')
    group.add_argument('--vision-pretraining-type', type=str, default='classify',
                       choices=['classify', 'inpaint', 'dino'],
                       help='pretraining objectives')
    group.add_argument('--vision-backbone-type', type=str, default='vit',
                       choices=['vit', 'mit', 'swin'],
                       help='backbone types types')
    group.add_argument('--swin-backbone-type', type=str, default='tiny',
                       choices=['tiny', 'base', 'h3'],
                       help='pretraining objectives')
    # inpainting arguments
    group.add_argument('--mask-type', type=str, default='random',
                       choices=['random', 'row'],
                       help='mask types')
    group.add_argument('--mask-factor', type=float, default=1.0,
                       help='mask size scaling parameter')

    # dino arguments
    group.add_argument('--iter-per-epoch', type=int, default=1250,
                       help='iterations per epoch')
    group.add_argument('--dino-local-img-size', type=int, default=96,
                       help='Image size for vision classification task')
    group.add_argument('--dino-local-crops-number', type=int, default=10,
                       help='Number of local crops')
    group.add_argument('--dino-head-hidden-size', type=int, default=2048,
                       help='Hidden dimension size in dino head')
    group.add_argument('--dino-bottleneck-size', type=int, default=256,
                       help='Bottle neck dimension in dino head ')
    group.add_argument('--dino-freeze-last-layer', type=float, default=1,
                       help='Freezing last layer weights')
    group.add_argument('--dino-norm-last-layer', action='store_true',
                       help='Disable Norm in last layer.')
    group.add_argument('--dino-warmup-teacher-temp', type=float, default=0.04,
                       help='warump teacher temperature')
    group.add_argument('--dino-teacher-temp', type=float, default=0.07,
                       help='teacher temperature')
    group.add_argument('--dino-warmup-teacher-temp-epochs', type=int, default=30,
                       help='warmup teacher temperaure epochs')

    # regularization arguments
    group.add_argument('--qk-layernorm', action='store_true',
                       help='Whether to layer normalize the q and k attention embeddings.')

    return parser

def _add_moe_args(parser):
    group = parser.add_argument_group(title="moe")
    group.add_argument('--expert-model-parallel-size', type=int, default=1,
                       help='Degree of expert model parallelism.')
    group.add_argument('--num-experts', type=int, default=None,
                       help='Number of Experts in MoE (None means no MoE)')
    group.add_argument('--moe-router-load-balancing-type', type=str,
                       choices=['aux_loss', 'sinkhorn', 'none'],
                       default='aux_loss',
                       help='Determines the load balancing strategy for the router. "aux_loss" corresponds to the load balancing loss used in GShard and SwitchTransformer, "sinkhorn" corresponds to the balancing algorithm used in S-BASE, and "none" implies no load balancing. The default is "aux_loss".')
    group.add_argument('--moe-router-topk', type=int, default=2,
                       help='Number of experts to route to for each token. The default is 2.')
    group.add_argument('--moe-router-pre-softmax', action='store_true',
                       help='Enable pre-softmax routing for MoE, which means softmax is before the top-k selection. By default, softmax is done after top-k.')
    group.add_argument('--moe-grouped-gemm', action='store_true',
                       help='When there are multiple experts per rank, launch multiple local GEMM kernels in multiple streams to improve the utilization and performance with GroupedLinear in TransformerEngine.')
    group.add_argument('--moe-aux-loss-coeff', type=float, default=0.0,
                       help='Scaling coefficient for the aux loss: a starting value of 1e-2 is recommended.')
    group.add_argument('--moe-z-loss-coeff', type=float, default=None,
                       help='Scaling coefficient for the z-loss: a starting value of 1e-3 is recommended.')
    group.add_argument('--moe-input-jitter-eps', type=float, default=None,
                       help='Add noise to the input tensor by applying jitter with a specified epsilon value.')
    group.add_argument('--moe-token-dispatcher-type', type=str,
                       choices=['allgather', 'alltoall'],
                       default='allgather',
                       help='.')
    group.add_argument('--moe-per-layer-logging', action='store_true',
                       help='Enable per-layer logging for MoE, currently supports auxiliary loss and z loss.')
    # Token dropping arguments
    group.add_argument('--moe-expert-capacity-factor', type=float, default=None,
                       help='The capacity factor for each expert, None means no token will be dropped.')
    group.add_argument('--moe-pad-expert-input-to-capacity', action='store_true',
                       help='Pads the input for each expert to match the expert capacity length, effective only after the --moe-expert-capacity-factor is set.')
    group.add_argument('--moe-token-drop-policy', type=str, default='probs', choices=['probs', 'position'],
                       help='The policy to drop tokens. Can be either "probs" or "position". If "probs", the tokens with the lowest probabilities will be dropped. If "position", tokens at the end of each batch will be dropped.')
    group.add_argument('--moe-layer-recompute', action='store_true',
                       help='Enable checkpointing for moe_layer, should be used when memory is not sufficient.')
    group.add_argument('--moe-extended-tp', action='store_true',
                       help='Alternative to expert parallelism, all experts are sharded across TPXEP domain.')

    return parser

def _add_experimental_args(parser):
    group = parser.add_argument_group(title='experimental')

    group.add_argument('--spec', type=str, default=None, nargs='*',
                       help='Specify the <module_location function_name> pair '
                       'that returns a spec to customize a model, transformer '
                       'block, or transformer layer, depending on the use case.'
                       'To use local spec specify local as the argument.'
                       'For more details, see the model class, '
                       '`transformer_block.py`, or `transformer_layer.py`')
    group.add_argument('--hybrid-attention-ratio', type=float, default=0.0,
                       help='Ratio of attention layers to total layers, in the '
                       'range [0.0, 1.0].')
    group.add_argument('--hybrid-mlp-ratio', type=float, default=0.0,
                       help='Ratio of mlp layers to total layers, in the '
                       'range [0.0, 1.0].')
    group.add_argument('--hybrid-override-pattern', type=str, default=None,
                       help='Force a specific hybrid layer pattern. If a value'
                       'greater than 0.0 is supplied to any of the hybrid ratio'
                       'arguments, then the number of each type of layer in the'
                       'override pattern must match number in the overidden'
                       'pattern')
    group.add_argument('--yaml-cfg', type=str, default=None,
                       help = 'Config file to add additional arguments')

    return parser<|MERGE_RESOLUTION|>--- conflicted
+++ resolved
@@ -1620,7 +1620,6 @@
                        dest='create_attention_mask_in_dataloader')
     group.add_argument('--num-dataset-builder-threads', type=int, default=1,
                        help='Number of parallel threads per rank for dataset builder')
-<<<<<<< HEAD
     # Add the ability to change suffix for data files
     group.add_argument('--data-suffix', type=set_bin_suffix, default=".bin",
                        help='Suffix for data files, default \".bin\"')
@@ -1629,10 +1628,8 @@
                        help='Reset dataloader to start from 0.')
     group.add_argument('--reset-iterations', nargs="?", const=0, type=int,
                        help='Reset iterations to a given value.')
-=======
     group.add_argument('--s3-cache-path', type=str, default=None,
                        help='Path to cache index files when using s3 dataloader')
->>>>>>> 0b4c4cfc
     return parser
 
 
