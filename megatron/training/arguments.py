--- conflicted
+++ resolved
@@ -1477,12 +1477,9 @@
                                 'SentencePieceTokenizer',
                                 'GPTSentencePieceTokenizer',
                                 'Llama2Tokenizer',
-<<<<<<< HEAD
                                 'TikTokenizer',
-=======
                                 'Llama3Tokenizer',
                                 'MistralTokenizer',
->>>>>>> 54b4de5b
                                 'NullTokenizer'],
                        help='What type of tokenizer to use.')
     group.add_argument('--tokenizer-model', type=str, default=None,
