--- conflicted
+++ resolved
@@ -165,17 +165,6 @@
         start_num_floating_point_operations
 
 
-<<<<<<< HEAD
-def pretrain(train_valid_test_dataset_provider,
-             model_provider,
-             model_type,
-             forward_step_func,
-             process_non_loss_data_func=None,
-             extra_args_provider=None,
-             args_defaults={},
-             extra_valid_datasets_provider=None,
-             ):
-=======
 def pretrain(
     train_valid_test_dataset_provider,
     model_provider,
@@ -186,8 +175,8 @@
     args_defaults={},
     get_embedding_ranks=None,
     get_position_embedding_ranks=None,
-):
->>>>>>> 0b4c4cfc
+    extra_valid_datasets_provider=None,
+    ):
     """Main training program.
 
     This function will run the followings in the order provided:
