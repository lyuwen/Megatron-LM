# Copyright (c) 2024, NVIDIA CORPORATION. All rights reserved.

"""Pretrain utilities."""

import dataclasses
from datetime import datetime
import gc
import logging
import math
import os
import sys
from .log_handler import CustomHandler
# Make default logging level INFO, but filter out all log messages not from MCore.
logging.basicConfig(handlers=[CustomHandler()], level=logging.INFO)
from .theoretical_memory_usage import report_theoretical_memory
import time
# The earliest we can measure the start time.
_TRAIN_START_TIME = time.time()
import torch

from megatron.core import mpu, tensor_parallel
from megatron.core.utils import check_param_hashes_across_dp_replicas, get_model_config, StragglerDetector
from megatron.training.checkpointing import load_checkpoint
from megatron.training.checkpointing import save_checkpoint
from megatron.legacy.model import Float16Module
from megatron.core.distributed import DistributedDataParallelConfig
from megatron.core.distributed import DistributedDataParallel as DDP
from megatron.core.distributed import finalize_model_grads
from megatron.core.enums import ModelType
from megatron.core.optimizer import get_megatron_optimizer, OptimizerConfig
from megatron.training.initialize import initialize_megatron
from megatron.training.initialize import write_args_to_tensorboard
from megatron.training.initialize import set_jit_fusion_options
from megatron.training.optimizer_param_scheduler import OptimizerParamScheduler
from megatron.legacy.data.data_samplers import build_pretraining_data_loader
from megatron.core.transformer.moe.moe_utils import track_moe_metrics
from megatron.core.pipeline_parallel import get_forward_backward_func
from megatron.core.num_microbatches_calculator import (
    get_current_global_batch_size,
    get_current_running_global_batch_size,
    get_num_microbatches,
    update_num_microbatches)

from .async_utils import maybe_finalize_async_save
from .utils import (
    calc_params_l2_norm,
    check_adlr_autoresume_termination,
    is_last_rank,
    print_rank_0,
    print_rank_last,
    report_memory,
    unwrap_model,
    append_to_progress_log,
    update_use_dist_ckpt,
)
from .global_vars import (
    get_args,
    get_signal_handler,
    get_timers,
    get_tensorboard_writer,
    get_wandb_writer,
    get_one_logger)
from . import one_logger_utils


stimer = StragglerDetector()

def print_datetime(string):
    """Note that this call will sync across all ranks."""
    torch.distributed.barrier()
    time_str = datetime.now().strftime('%Y-%m-%d %H:%M:%S')
    print_rank_0('[' + string + '] datetime: {} '.format(time_str))


def num_floating_point_operations(args, batch_size):
    # Attention projection size.
    query_projection_size = args.kv_channels * args.num_attention_heads
    query_projection_to_hidden_size_ratio = query_projection_size / args.hidden_size
    # Group Query Attention.
    if not args.group_query_attention:
        args.num_query_groups = args.num_attention_heads
    # MoE.
    num_experts_routed_to = 1 if args.num_experts is None else args.moe_router_topk
    gated_linear_multiplier = 3 / 2 if args.swiglu else 1

    # The 12x term below comes from the following factors; for more details, see
    # "APPENDIX: FLOATING-POINT OPERATIONS" in https://arxiv.org/abs/2104.04473.
    # - 3x: Each GEMM in the model needs to be performed 3 times (forward pass,
    #       backward wgrad [weight gradient], backward dgrad [data gradient]).
    # - 2x: GEMMs of a particular size are stacked twice in the standard Transformer model
    #       architectures implemented in this codebase (e.g., h->ffn_h GEMM and ffn_h->h GEMM
    #       in MLP layer).
    # - 2x: A GEMM of a m*n tensor with a n*k tensor requires 2mnk floating-point operations.
    expansion_factor = 3 * 2 * 2

    return (
        expansion_factor
        * batch_size
        * args.seq_length
        * args.num_layers
        * args.hidden_size
        * args.hidden_size
        * (
            # Attention.
            (
                (
                    1
                    + (args.num_query_groups / args.num_attention_heads)
                    + (args.seq_length / args.hidden_size)
                ) * query_projection_to_hidden_size_ratio
            )
            # MLP.
            + (
                (args.ffn_hidden_size / args.hidden_size)
                * num_experts_routed_to
                * gated_linear_multiplier
            )
            # Logit.
            + (args.padded_vocab_size / (2 * args.num_layers * args.hidden_size))
        )
    )


def get_start_time_from_progress_log():
    """
    Gets start time of earliest job with same world size. Also returns the number
    of floating-point operations completed in last saved checkpoint.
    """
    args = get_args()
    assert args.save is not None
    progress_log_filename = os.path.join(args.save, "progress.txt")

    # start_time is time when job with same world size started.
    # start_num_floating_point_operations is the number of floating-point operations
    # completed when this job started.
    # latest_num_floating_point_operations is the number of floating-point operations
    # completed in most recent saved checkpoint.
    start_time = None
    start_num_floating_point_operations = None
    latest_num_floating_point_operations = 0

    def _get_field(string, type):
        return type(string.split(': ')[1])

    with open(progress_log_filename, 'r') as f:
        for line in f:
            line = line.strip()
            line_tokens = line.split('\t')
            world_size_in_line = _get_field(line_tokens[2], int)
            if line_tokens[3] == "Saved checkpoint":
                latest_num_floating_point_operations = \
                    _get_field(line_tokens[7], float)
            if world_size_in_line != args.world_size:
                # Re-start search if we see a different world size.
                start_time = None
                start_num_floating_point_operations = None
                continue
            if line_tokens[3] == "Starting job":
                if start_time is None:
                    start_time = line_tokens[0]
                    start_num_floating_point_operations = \
                        latest_num_floating_point_operations
    assert start_time is not None and start_num_floating_point_operations is not None, \
        "Should have seen at least one 'Starting job' entry with same world_size"
    return datetime.strptime(start_time, '%Y-%m-%d %H:%M:%S'), \
        start_num_floating_point_operations


def pretrain(
    train_valid_test_dataset_provider,
    model_provider,
    model_type,
    forward_step_func,
    process_non_loss_data_func=None,
    extra_args_provider=None,
    args_defaults={},
    get_embedding_ranks=None,
    get_position_embedding_ranks=None,
    extra_valid_data_iterators_builder=None,
    ):
    """Main training program.

    This function will run the followings in the order provided:
        1) initialize Megatron.
        2) setup model, optimizer and lr schedule using the model_provider.
        3) call train_val_test_data_provider to get train/val/test datasets.
        4) train the modle using the forward_step_func.

    Args:
        train_valid_test_dataset_provider: a function that takes the size of
            train/valid/test dataset and returns `train, valid, test` datasets.
        model_provider: a function that returns a vanilla version of the
            model. By vanilla we mean a simple model on cpu with no fp16 or ddp.
        model_type: an enum that specifies the type of model being trained.
        forward_step_func: a function that takes a `data iterator` and `model`,
            and returns a `loss` scalar with a dictionary with key:values being
            the info we would like to monitor during training, for example
            `lm-loss: value`. We also require that this function add
            `batch generator` to the timers class.
        process_non_loss_data_func: a function to post process outputs of the
            network. It can be used for dumping output tensors (e.g images) to
            tensorboard. It takes `collected data`(list of tensors),
            `current iteration index` and `tensorboard writer` as arguments.
        extra_args_provider: a function that takes a parser and adds arguments
            to it. It is used for programs to add their own arguments.
        args_defaults: a dictionary from argument-name to argument-value. It
            to set already parse arguments.
        extra_valid_data_iterators_builder: a function that produces a list of extra
            validation datasets, a list of sample sizes and a list dataset names.
    """

    # Initalize and get arguments, timers, and Tensorboard writer.
    initialize_megatron(
        extra_args_provider=extra_args_provider,
        args_defaults=args_defaults,
        get_embedding_ranks=get_embedding_ranks,
        get_position_embedding_ranks=get_position_embedding_ranks
    )

    args = get_args()
    timers = get_timers()

    if args.log_progress:
        append_to_progress_log("Starting job")

    # Set pytorch JIT layer fusion options and warmup JIT functions.
    set_jit_fusion_options()

    # Adjust the startup time so it reflects the largest value.
    # This will be closer to what scheduler will see (outside of
    # image ... launches.
    global _TRAIN_START_TIME
    start_time_tensor = torch.tensor([_TRAIN_START_TIME],
                                     dtype=torch.double,
                                     device='cuda')
    torch.distributed.all_reduce(start_time_tensor,
                                 op=torch.distributed.ReduceOp.MIN)
    _TRAIN_START_TIME = start_time_tensor.item()

    app_metrics = {}
    app_metrics['app_start_time'] = round(_TRAIN_START_TIME * 1000.0)
    app_metrics['app_model_init_start_time'] = round(_TRAIN_START_TIME * 1000.0)

    print_rank_0('time to initialize megatron (seconds): {:.3f}'.format(
        time.time() - _TRAIN_START_TIME))
    print_datetime('after megatron is initialized')
    app_metrics['app_model_init_finish_time'] = one_logger_utils.get_timestamp_in_ms()

    args = get_args()
    timers = get_timers()

    # Track E2E metrics on pretrain start
    one_logger_utils.on_pretrain_start()

    # Model, optimizer, and learning rate.
    timers('model-and-optimizer-setup', log_level=0).start(barrier=True)
    app_metrics['app_build_optimizer_start_time'] = one_logger_utils.get_timestamp_in_ms()
    model, optimizer, opt_param_scheduler = setup_model_and_optimizer(
        model_provider, model_type)

    timers('model-and-optimizer-setup').stop()
    print_datetime('after model, optimizer, and learning rate '
                   'scheduler are built')
    app_metrics['app_build_optimizer_finish_time'] = one_logger_utils.get_timestamp_in_ms()
    config = get_model_config(model[0])

    # Data stuff.
    app_metrics['app_build_dataiters_start_time'] = one_logger_utils.get_timestamp_in_ms()
    timers('train/valid/test-data-iterators-setup', log_level=0).start(
        barrier=True)
    if args.virtual_pipeline_model_parallel_size is not None:
        train_data_iterator = []
        valid_data_iterator = []
        test_data_iterator = []
        for i in range(len(model)):
            mpu.set_virtual_pipeline_model_parallel_rank(i)
            iterators = build_train_valid_test_data_iterators(
                train_valid_test_dataset_provider)
            train_data_iterator.append(iterators[0])
            valid_data_iterator.append(iterators[1])
            test_data_iterator.append(iterators[2])
    else:
        train_data_iterator, valid_data_iterator, test_data_iterator \
            = build_train_valid_test_data_iterators(
                train_valid_test_dataset_provider)
    # Extra validations
    if (args.extra_valid_datalist is not None) and extra_valid_data_iterators_builder:
      print_rank_0('Build extra valid dataset ...')
      extra_valid_data_iterators, extra_valid_data_samples, extra_valid_data_names = \
          extra_valid_data_iterators_builder()
      # if extra_valid_data_iterators is not None:
      #     extra_valid_data_iterators.num_samples = extra_valid_data_samples
      #     extra_valid_data_iterators.names = extra_valid_data_names
      print_rank_0('Finished build extra valid dataset ...')
      print_rank_0(f'> Number of extra datasets: len({extra_valid_data_iterators}) - {extra_valid_data_names}')
    else:
      extra_valid_data_iterators = None
    #
    timers('train/valid/test-data-iterators-setup').stop()
    print_datetime('after dataloaders are built')
    app_metrics['app_build_dataiters_finish_time'] = one_logger_utils.get_timestamp_in_ms()

    # Track if training is enabled. Can only be done once args.do_train is assigned after dataloader is built.
    one_logger_utils.track_config_flags(args.train_iters, args.skip_train, args.do_train,
                                        args.do_valid, args.do_test, args.dataloader_type,
                                        args.retro_project_dir, args.retro_cyclic_train_iters)

    # Context used for persisting some state between checkpoint saves.
    checkpointing_context = {}

    # Print setup timing.
    print_rank_0('done with setup ...')
    timers.log(['model-and-optimizer-setup',
                'train/valid/test-data-iterators-setup'], barrier=True)

    one_logger = get_one_logger()
    one_logger and one_logger.log_metrics(app_metrics)

    if not args.skip_train:
        print_rank_0('training ...')

        if args.dataloader_type == 'cyclic' and args.retro_project_dir:
            assert args.retro_cyclic_train_iters is not None
            args.train_iters = args.retro_cyclic_train_iters
            print_rank_0("retro cyclic train iters : %d" % args.train_iters)

        iteration = 0
        if args.do_train and args.train_iters > 0:
            iteration, num_floating_point_operations_so_far = train(
                forward_step_func,
                model, optimizer, opt_param_scheduler,
                train_data_iterator, valid_data_iterator,
                process_non_loss_data_func, config, checkpointing_context,
                extra_valid_data_iterators=extra_valid_data_iterators,
                )

        print_datetime('after training is done')

        if args.save and iteration != 0 and iteration % args.save_interval != 0:
            save_checkpoint(iteration, model, optimizer, opt_param_scheduler,
                            num_floating_point_operations_so_far, checkpointing_context,
                            train_data_iterator=train_data_iterator)

        one_logger and one_logger.log_metrics({
            'app_train_loop_finish_time': one_logger_utils.get_timestamp_in_ms()
        })

    else:
        print_rank_0('skipping training (--skip-train is on) ...')

        iteration = args.iteration

    if args.do_valid:
        prefix = f'iteration {iteration} on validation set'
        evaluate_and_print_results(prefix, forward_step_func,
                                   valid_data_iterator, model,
                                   iteration, process_non_loss_data_func, config,
                                   verbose=True, write_to_tensorboard=not args.skip_train)
        # Extra validations
        if extra_valid_data_iterators:
            for i, extra_valid_data_iterator in enumerate(extra_valid_data_iterators):
                num_samples = args.extra_valid_data_samples[i]
                data_name = args.extra_valid_data_names[i]
                print_rank_0(f">>>> {i=} {extra_valid_data_iterator=} {num_samples=} {data_name=}")
                eval_iters = num_samples // args.global_batch_size
                old_eval_iters = args.eval_iters
                args.eval_iters = eval_iters
                # Run evaluation for extra datasets
                evaluate_and_print_results(prefix, forward_step_func,
                                           extra_valid_data_iterator, model,
                                           iteration, process_non_loss_data_func,
                                           config, False,
                                           group_prefix=data_name,
                                           )
                # Reset iter count
                args.eval_iters = old_eval_iters

    if args.do_test:
        prefix = f'iteration {iteration} on test set'
        evaluate_and_print_results(prefix, forward_step_func,
                                   test_data_iterator, model,
                                   iteration, process_non_loss_data_func, config,
                                   verbose=True, write_to_tensorboard=not args.skip_train)

    wandb_writer = get_wandb_writer()
    if wandb_writer:
        wandb_writer.finish()
    maybe_finalize_async_save(blocking=True)

    one_logger and one_logger.log_metrics({
        'app_finish_time': one_logger_utils.get_timestamp_in_ms()
    })
    one_logger_utils.finish()


def update_train_iters(args):

    # For iteration-based training, we don't need to do anything
    if args.train_iters:
        return

    # Constant batch size with sample-based training.
    if args.rampup_batch_size is None:
        args.train_iters = args.train_samples // args.global_batch_size

    else:
        # Sample based training with rampup batch size.
        iterations = 0
        consumed_samples = 0
        # Rampup phase.
        while consumed_samples <= int(args.rampup_batch_size[2]):
            update_num_microbatches(consumed_samples, consistency_check=False)
            consumed_samples += get_current_global_batch_size()
            iterations += 1
        # Reset
        update_num_microbatches(0, consistency_check=False)
        # Constant phase
        # Note that we throw away any partial last batch.
        iterations += (args.train_samples - consumed_samples) // \
                      args.global_batch_size
        args.train_iters = iterations

    print_rank_0('setting training iterations to {}'.format(args.train_iters))


def get_model(model_provider_func, model_type=ModelType.encoder_or_decoder, wrap_with_ddp=True):
    """Build the model."""
    args = get_args()
    args.model_type = model_type

    # Build model.
    if mpu.get_pipeline_model_parallel_world_size() > 1 and \
       args.virtual_pipeline_model_parallel_size is not None:
        assert model_type != ModelType.encoder_and_decoder, \
            "Interleaved schedule not supported for model with both encoder and decoder"
        model = []
        for i in range(args.virtual_pipeline_model_parallel_size):
            mpu.set_virtual_pipeline_model_parallel_rank(i)
            # Set pre_process and post_process only after virtual rank is set.
            pre_process = mpu.is_pipeline_first_stage()
            post_process = mpu.is_pipeline_last_stage()
            this_model = model_provider_func(
                pre_process=pre_process,
                post_process=post_process
            )
            this_model.model_type = model_type
            model.append(this_model)
    else:
        pre_process = mpu.is_pipeline_first_stage()
        post_process = mpu.is_pipeline_last_stage()
        add_encoder = True
        add_decoder = True
        if model_type == ModelType.encoder_and_decoder:
            if mpu.get_pipeline_model_parallel_world_size() > 1:
                rank = mpu.get_pipeline_model_parallel_rank()
                first_decoder_rank = args.encoder_pipeline_model_parallel_size
                world_size = mpu.get_pipeline_model_parallel_world_size()
                pre_process = rank == 0 or rank == first_decoder_rank
                post_process = (rank == (first_decoder_rank - 1)) or (rank == (world_size - 1))
                add_encoder = mpu.is_inside_encoder(rank)
                add_decoder = mpu.is_inside_decoder(rank)
            model = model_provider_func(
                pre_process=pre_process,
                post_process=post_process,
                add_encoder=add_encoder,
                add_decoder=add_decoder)
        else:
            model = model_provider_func(
                pre_process=pre_process,
                post_process=post_process
            )
        model.model_type = model_type

    if not isinstance(model, list):
        model = [model]

    # Set tensor model parallel attributes if not set.
    # Only parameters that are already tensor model parallel have these
    # attributes set for them. We should make sure the default attributes
    # are set for all params so the optimizer can use them.
    for model_module in model:
        for param in model_module.parameters():
            tensor_parallel.set_defaults_if_not_set_tensor_model_parallel_attributes(param)

    # Print number of parameters.
    if mpu.get_data_parallel_rank() == 0:
        print(' > number of parameters on (tensor, pipeline) '
              'model parallel rank ({}, {}): {}'.format(
            mpu.get_tensor_model_parallel_rank(),
            mpu.get_pipeline_model_parallel_rank(),
            sum([sum([p.nelement() for p in model_module.parameters()])
                 for model_module in model])), flush=True)

    # GPU allocation.
    for model_module in model:
        model_module.cuda(torch.cuda.current_device())

    # Fp16 conversion.
    if args.fp16 or args.bf16:
        model = [Float16Module(model_module, args) for model_module in model]

    if wrap_with_ddp:
        config = get_model_config(model[0])
        ddp_config = DistributedDataParallelConfig(
            grad_reduce_in_fp32=args.accumulate_allreduce_grads_in_fp32,
            overlap_grad_reduce=args.overlap_grad_reduce,
            use_distributed_optimizer=args.use_distributed_optimizer,
            check_for_nan_in_grad=args.check_for_nan_in_loss_and_grad,
            bucket_size=args.ddp_bucket_size,
            average_in_collective=args.ddp_average_in_collective)
        model = [DDP(config,
                     ddp_config,
                     model_chunk,
                     # Turn off bucketing for model_chunk 2 onwards, since communication for these
                     # model chunks is overlapped with compute anyway.
                     disable_bucketing=(model_chunk_idx > 0))
                 for (model_chunk_idx, model_chunk) in enumerate(model)]

        # Broadcast params from data parallel src rank to other data parallel ranks.
        if args.data_parallel_random_init:
            for model_module in model:
                model_module.broadcast_params()

    return model


def get_optimizer_param_scheduler(optimizer):
    """Build the learning rate scheduler."""
    args = get_args()

    # Iteration-based training.
    if args.train_iters:
        if args.lr_decay_iters is None:
            args.lr_decay_iters = args.train_iters
        lr_decay_steps = args.lr_decay_iters * args.global_batch_size
        wd_incr_steps = args.train_iters * args.global_batch_size
        wsd_decay_steps = None
        if args.lr_wsd_decay_iters is not None:
            wsd_decay_steps = args.lr_wsd_decay_iters * args.global_batch_size
        if args.lr_warmup_fraction is not None:
            lr_warmup_steps = args.lr_warmup_fraction * lr_decay_steps
        else:
            lr_warmup_steps = args.lr_warmup_iters * args.global_batch_size
    # Sample-based training.
    elif args.train_samples:
        # We need to set training iters for later use. Technically
        # we need to adjust the training samples too (due to last
        # batch being incomplete) but we leave it as is for now.
        update_train_iters(args)
        if args.lr_decay_samples is None:
            args.lr_decay_samples = args.train_samples
        lr_decay_steps = args.lr_decay_samples
        wd_incr_steps = args.train_samples
        wsd_decay_steps = args.lr_wsd_decay_samples
        if args.lr_warmup_fraction is not None:
            lr_warmup_steps = args.lr_warmup_fraction * lr_decay_steps
        else:
            lr_warmup_steps = args.lr_warmup_samples
    else:
        raise Exception(
            'either train-iters or train-samples should be provided.')

    opt_param_scheduler = OptimizerParamScheduler(
        optimizer,
        init_lr=args.lr_warmup_init,
        max_lr=args.lr,
        min_lr=args.min_lr,
        lr_warmup_steps=lr_warmup_steps,
        lr_decay_steps=lr_decay_steps,
        lr_decay_style=args.lr_decay_style,
        start_wd=args.start_weight_decay,
        end_wd=args.end_weight_decay,
        wd_incr_steps=wd_incr_steps,
        wd_incr_style=args.weight_decay_incr_style,
        use_checkpoint_opt_param_scheduler=args.use_checkpoint_opt_param_scheduler,
        override_opt_param_scheduler=args.override_opt_param_scheduler,
        wsd_decay_steps=wsd_decay_steps,
        lr_wsd_decay_style=args.lr_wsd_decay_style)

    return opt_param_scheduler


def setup_model_and_optimizer(model_provider_func,
                              model_type,
                              no_wd_decay_cond=None,
                              scale_lr_cond=None,
                              lr_mult=1.0):
    """Setup model and optimizer."""
    args = get_args()
    timers = get_timers()
    one_logger = get_one_logger()

    model = get_model(model_provider_func, model_type)
    unwrapped_model = unwrap_model(model)

    kwargs = {}
    for f in dataclasses.fields(OptimizerConfig):
        if hasattr(args, f.name):
            kwargs[f.name] = getattr(args, f.name)
    config = OptimizerConfig(**kwargs)
    config.timers = timers
    optimizer = get_megatron_optimizer(config, model, no_wd_decay_cond,
                                       scale_lr_cond, lr_mult)
    opt_param_scheduler = get_optimizer_param_scheduler(optimizer)

    if args.load is not None or args.pretrained_checkpoint is not None:
        one_logger and one_logger.log_metrics({
            'load_checkpoint_start_time': one_logger_utils.get_timestamp_in_ms()
        })
        timers('load-checkpoint', log_level=0).start(barrier=True)
        args.iteration, args.num_floating_point_operations_so_far = load_checkpoint(
            model, optimizer, opt_param_scheduler)
        timers('load-checkpoint').stop(barrier=True)
        timers.log(['load-checkpoint'])
        one_logger and one_logger.log_metrics({
            'load_checkpoint_finish_time': one_logger_utils.get_timestamp_in_ms(),
            'load_checkpoint_time': timers('load-checkpoint').active_time()
        })
    else:
        args.iteration = 0
        args.num_floating_point_operations_so_far = 0

    # get model without FP16 and/or DDP wrappers
    if args.iteration == 0 and len(unwrapped_model) == 1 \
        and hasattr(unwrapped_model[0], 'init_state_dict_from_bert'):
        print_rank_0("Initializing ICT from pretrained BERT model")
        unwrapped_model[0].init_state_dict_from_bert()
        if args.fp16:
            optimizer.reload_model_params()

<<<<<<< HEAD
    if args.reset_iterations is not None:
        args.iteration = args.reset_iterations
=======
    # Convert checkpoint format.
    if args.ckpt_convert_format is not None:
        load_ckpt_format = args.ckpt_format
        args.ckpt_format = args.ckpt_convert_format
        args.save = os.path.join(args.ckpt_convert_save, args.ckpt_convert_format)
        update_use_dist_ckpt(args)
        
        save_checkpoint(args.iteration, model, optimizer, opt_param_scheduler,
                        args.num_floating_point_operations_so_far)

        print_rank_0("> converted checkpoint: %s -> %s." % (load_ckpt_format, args.ckpt_format))
        torch.distributed.barrier()
        exit()
>>>>>>> 094d66b4

    return model, optimizer, opt_param_scheduler



def train_step(forward_step_func, data_iterator,
               model, optimizer, opt_param_scheduler, config):
    """Single training step."""
    args = get_args()
    timers = get_timers()

    # Set grad to zero.
    for model_chunk in model:
        model_chunk.zero_grad_buffer()
    optimizer.zero_grad()

    # Forward pass.
    forward_backward_func = get_forward_backward_func()
    losses_reduced = forward_backward_func(
        forward_step_func=forward_step_func,
        data_iterator=data_iterator,
        model=model,
        num_microbatches=get_num_microbatches(),
        seq_length=args.seq_length,
        micro_batch_size=args.micro_batch_size,
        decoder_seq_length=args.decoder_seq_length,
        forward_only=False)

    # Empty unused memory.
    if args.empty_unused_memory_level >= 1:
        torch.cuda.empty_cache()

    # Vision gradients.
    if getattr(args, 'vision_pretraining', False) and args.vision_pretraining_type == "dino":
        unwrapped_model = unwrap_model(model[0])
        unwrapped_model.cancel_gradients_last_layer(args.curr_iteration)

    # Update parameters.
    timers('optimizer', log_level=1).start(barrier=args.barrier_with_L1_time)
    update_successful, grad_norm, num_zeros_in_grad = optimizer.step()
    timers('optimizer').stop()

    # Vision momentum.
    if getattr(args, 'vision_pretraining', False) and args.vision_pretraining_type == "dino":
        unwrapped_model = unwrap_model(model[0])
        unwrapped_model.update_momentum(args.curr_iteration)

    # Update learning rate.
    if update_successful:
        increment = get_num_microbatches() * \
                    args.micro_batch_size * \
                    args.data_parallel_size
        opt_param_scheduler.step(increment=increment)
        skipped_iter = 0
    else:
        skipped_iter = 1

    # Empty unused memory.
    if args.empty_unused_memory_level >= 2:
        torch.cuda.empty_cache()

    if mpu.is_pipeline_last_stage(ignore_virtual=True):
        # Average loss across microbatches.
        loss_reduced = {}
        for key in losses_reduced[0].keys():
            numerator = 0
            denominator = 0
            for x in losses_reduced:
                val = x[key]
                # there is one dict per microbatch. in new reporting, we average
                # over the total number of tokens across the global batch.
                if isinstance(val, tuple) or isinstance(val, list):
                    numerator += val[0]
                    denominator += val[1]
                else:
                    # legacy behavior. we average over the number of microbatches,
                    # and so the denominator is 1.
                    numerator += val
                    denominator += 1
            loss_reduced[key] = numerator / denominator
        return loss_reduced, skipped_iter, grad_norm, num_zeros_in_grad
    return {}, skipped_iter, grad_norm, num_zeros_in_grad


def training_log(loss_dict, total_loss_dict, learning_rate, decoupled_learning_rate, iteration,
                 loss_scale, report_memory_flag, skipped_iter,
                 grad_norm, params_norm, num_zeros_in_grad):
    """Log training information such as losses, timing, ...."""
    args = get_args()
    timers = get_timers()
    writer = get_tensorboard_writer()
    wandb_writer = get_wandb_writer()
    one_logger = get_one_logger()

    # Advanced, skipped, and Nan iterations.
    advanced_iters_key = 'advanced iterations'
    skipped_iters_key = 'skipped iterations'
    nan_iters_key = 'nan iterations'
    # Advanced iterations.
    if not skipped_iter:
        total_loss_dict[advanced_iters_key] = total_loss_dict.get(
            advanced_iters_key, 0) + 1
    else:
        if advanced_iters_key not in total_loss_dict:
            total_loss_dict[advanced_iters_key] = 0
    # Skipped iterations.
    total_loss_dict[skipped_iters_key] = total_loss_dict.get(
        skipped_iters_key, 0) + skipped_iter
    # Update losses and set nan iterations
    got_nan = False
    for key in loss_dict:
        if not skipped_iter:
            total_loss_dict[key] = total_loss_dict.get(
                key, torch.tensor([0.0], dtype=torch.float, device='cuda')) + loss_dict[key]
        else:
            value = loss_dict[key].float().sum().item()
            is_nan = value == float('inf') or \
                     value == -float('inf') or \
                     value != value
            got_nan = got_nan or is_nan
    total_loss_dict[nan_iters_key] = total_loss_dict.get(
        nan_iters_key, 0) + int(got_nan)

    # Logging.
    timers_to_log = [
        'forward-backward',
        'forward-compute',
        'backward-compute',
        'batch-generator',
        'forward-recv',
        'forward-send',
        'backward-recv',
        'backward-send',
        'forward-send-forward-recv',
        'forward-send-backward-recv',
        'backward-send-forward-recv',
        'backward-send-backward-recv',
        'forward-backward-send-forward-backward-recv',
        'layernorm-grads-all-reduce',
        'embedding-grads-all-reduce',
        'all-grads-sync',
        'params-all-gather',
        'optimizer-copy-to-main-grad',
        'optimizer-unscale-and-check-inf',
        'optimizer-clip-main-grad',
        'optimizer-count-zeros',
        'optimizer-inner-step',
        'optimizer-copy-main-to-model-params',
        'optimizer']

    # Calculate batch size.
    batch_size = args.micro_batch_size * args.data_parallel_size * \
        get_num_microbatches()

    # Track app tag & app tag ID
    one_logger_utils.track_app_tag(batch_size, args.world_size, args.seq_length)

    total_iterations = total_loss_dict[advanced_iters_key] + \
                       total_loss_dict[skipped_iters_key]

    # Tensorboard values.
    # Timer requires all the ranks to call.
    if args.log_timers_to_tensorboard and \
       (iteration % args.tensorboard_log_interval == 0):
        timers.write(timers_to_log, writer, iteration,
                     normalizer=total_iterations)
    if writer and (iteration % args.tensorboard_log_interval == 0):
        if wandb_writer:
            wandb_writer.log({'samples vs steps': args.consumed_train_samples},
                             iteration)
        writer.add_scalar('learning-rate', learning_rate, iteration)
        if args.decoupled_lr is not None:
            writer.add_scalar('decoupled-learning-rate', decoupled_learning_rate, iteration)
        writer.add_scalar('learning-rate vs samples', learning_rate,
                          args.consumed_train_samples)
        if wandb_writer:
            wandb_writer.log({'learning-rate': learning_rate}, iteration)
        if args.skipped_train_samples > 0:
            writer.add_scalar('skipped-train-samples', args.skipped_train_samples, iteration)
            if wandb_writer:
                wandb_writer.log({'skipped-train-samples': args.skipped_train_samples}, iteration)
        writer.add_scalar('batch-size', batch_size, iteration)
        writer.add_scalar('batch-size vs samples', batch_size,
                          args.consumed_train_samples)
        if wandb_writer:
            wandb_writer.log({'batch-size': batch_size}, iteration)
        for key in loss_dict:
            writer.add_scalar(key , loss_dict[key], iteration)
            writer.add_scalar(key + ' vs samples', loss_dict[key],
                              args.consumed_train_samples)
            if wandb_writer:
                wandb_writer.log({key: loss_dict[key]}, iteration)
        if args.log_loss_scale_to_tensorboard:
            writer.add_scalar('loss-scale', loss_scale, iteration)
            writer.add_scalar('loss-scale vs samples', loss_scale,
                              args.consumed_train_samples)
            if wandb_writer:
                wandb_writer.log({'loss-scale': loss_scale}, iteration)
        if args.log_world_size_to_tensorboard:
            writer.add_scalar('world-size', args.world_size, iteration)
            writer.add_scalar('world-size vs samples', args.world_size,
                              args.consumed_train_samples)
            if wandb_writer:
                wandb_writer.log({'world-size': args.world_size}, iteration)
        if grad_norm is not None:
            writer.add_scalar('grad-norm', grad_norm, iteration)
            writer.add_scalar('grad-norm vs samples', grad_norm,
                              args.consumed_train_samples)
            if wandb_writer:
                wandb_writer.log({'grad-norm': grad_norm}, iteration)
        if num_zeros_in_grad is not None:
            writer.add_scalar('num-zeros', num_zeros_in_grad, iteration)
            writer.add_scalar('num-zeros vs samples', num_zeros_in_grad,
                              args.consumed_train_samples)
            if wandb_writer:
                wandb_writer.log({'num-zeros': num_zeros_in_grad}, iteration)
        if params_norm is not None:
            writer.add_scalar('params-norm', params_norm, iteration)
            writer.add_scalar('params-norm vs samples', params_norm,
                              args.consumed_train_samples)
            if wandb_writer:
                wandb_writer.log({'params-norm': params_norm}, iteration)
        if args.log_memory_to_tensorboard:
            mem_stats = torch.cuda.memory_stats()
            writer.add_scalar(
                "mem-reserved-bytes",
                mem_stats["reserved_bytes.all.current"],
                iteration,
            )
            writer.add_scalar(
                "mem-allocated-bytes",
                mem_stats["allocated_bytes.all.current"],
                iteration,
            )
            writer.add_scalar(
                "mem-allocated-count",
                mem_stats["allocation.all.current"],
                iteration,
            )
    if args.num_experts is not None:
        moe_loss_scale = 1 / get_num_microbatches()
        track_moe_metrics(moe_loss_scale, iteration, writer, wandb_writer, total_loss_dict, args.moe_per_layer_logging)

    if iteration % args.log_interval == 0:
        elapsed_time = timers('interval-time').elapsed(barrier=True)
        elapsed_time_per_iteration = elapsed_time / total_iterations

        throughput = num_floating_point_operations(args, batch_size) / (
            elapsed_time_per_iteration * 10**12 * args.world_size)

        one_logger_utils.track_e2e_metrics(args.log_throughput, throughput)

        if args.log_timers_to_tensorboard:
            if writer:
                writer.add_scalar('iteration-time',
                                  elapsed_time_per_iteration, iteration)
            if wandb_writer:
                wandb_writer.log({'iteration-time': elapsed_time_per_iteration},
                                 iteration)
        log_string = f" [{datetime.now().strftime('%Y-%m-%d %H:%M:%S')}]"
        log_string += ' iteration {:8d}/{:8d} |'.format(
            iteration, args.train_iters)
        log_string += ' consumed samples: {:12d} |'.format(
            args.consumed_train_samples)
        if args.skipped_train_samples > 0:
            log_string += ' skipped samples: {:12d} |'.format(
                args.skipped_train_samples)
        log_string += ' elapsed time per iteration (ms): {:.1f} |'.format(
            elapsed_time_per_iteration * 1000.0)
        if args.log_throughput:
            log_string += f' throughput per GPU (TFLOP/s/GPU): {throughput:.1f} |'
            if args.log_timers_to_tensorboard:
                if writer:
                    writer.add_scalar('throughput', throughput, iteration)
                if wandb_writer:
                    wandb_writer.log({'throughput': throughput}, iteration)
        assert learning_rate is not None
        # Decoupled_learning_rate should be not None only on first and last pipeline stage.
        log_string += ' learning rate: {:.6E} |'.format(learning_rate)
        if args.decoupled_lr is not None and (mpu.is_pipeline_first_stage(ignore_virtual=True) or
                                              mpu.is_pipeline_last_stage(ignore_virtual=True)):
            assert decoupled_learning_rate is not None
            log_string += ' decoupled learning rate: {:.6E} |'.format(decoupled_learning_rate)
        else:
            assert decoupled_learning_rate is None
        log_string += ' global batch size: {:5d} |'.format(batch_size)
        for key in total_loss_dict:
            if key not in [advanced_iters_key, skipped_iters_key,
                           nan_iters_key]:
                avg = total_loss_dict[key].item() / \
                      float(max(1, total_loss_dict[advanced_iters_key]))
                if avg > 0.0:
                    log_string += ' {}: {:.6E} |'.format(key, avg)
                total_loss_dict[key] = torch.tensor([0.0], dtype=torch.float, device='cuda')
        log_string += ' loss scale: {:.1f} |'.format(loss_scale)
        if grad_norm is not None:
            log_string += ' grad norm: {:.3f} |'.format(grad_norm)
        if num_zeros_in_grad is not None:
            log_string += ' num zeros: {:.1f} |'.format(num_zeros_in_grad)
        if params_norm is not None:
            log_string += ' params norm: {:.3f} |'.format(params_norm)
        log_string += ' number of skipped iterations: {:3d} |'.format(
            total_loss_dict[skipped_iters_key])
        log_string += ' number of nan iterations: {:3d} |'.format(
            total_loss_dict[nan_iters_key])
        total_loss_dict[advanced_iters_key] = 0
        total_loss_dict[skipped_iters_key] = 0
        total_loss_dict[nan_iters_key] = 0
        print_rank_last(log_string)
        if report_memory_flag and learning_rate > 0.:
            # Report memory after optimizer state has been initialized.
            if torch.distributed.get_rank() == 0:
                num_microbatches = get_num_microbatches()
                report_theoretical_memory(args, num_microbatches=num_microbatches, verbose=True)
            report_memory('(after {} iterations)'.format(iteration))
            report_memory_flag = False
        timers.log(timers_to_log, normalizer=args.log_interval)

    return report_memory_flag


def compute_throughputs_and_append_to_progress_log(iteration,
                                                   num_floating_point_operations_so_far):
    args = get_args()
    if args.save is None:
        return

    # Compute job throughput.
    # args.num_floating_point_operations_so_far keeps track of floating-point operations
    # completed at the start of job.
    global _TRAIN_START_TIME
    job_throughput = \
        (num_floating_point_operations_so_far -
         args.num_floating_point_operations_so_far) / (
            (time.time() - _TRAIN_START_TIME) * 10**12 * args.world_size)

    # Compute cumulative throughput since jobs of this world size were launched.
    # `get_start_time_from_progress_log` returns start time and number of floating-point
    # operations of first job of this world size.
    start_time, start_num_floating_point_operations = get_start_time_from_progress_log()
    elapsed_time = (datetime.now() - start_time).total_seconds()
    cumulative_throughput = \
        (num_floating_point_operations_so_far -
         start_num_floating_point_operations) / (
            elapsed_time * 10**12 * args.world_size)

    tokens_so_far = args.consumed_train_samples * args.seq_length
    saved_ckpt_prefix = 'Saving async checkpoint' if args.async_save else 'Saved checkpoint'
    append_to_progress_log(f"{saved_ckpt_prefix}\tIteration: {iteration}\t"
                           f"Job throughput: {job_throughput:.1f} TFLOP/s/GPU\t"
                           f"Cumulative throughput: {cumulative_throughput:.1f} TFLOP/s/GPU\t"
                           f"Floating-point operations: {num_floating_point_operations_so_far:.2e}\t"
                           f"Tokens (in billions): {tokens_so_far / 10**9:.2f}")


def save_checkpoint_and_time(iteration, model, optimizer, opt_param_scheduler,
                             num_floating_point_operations_so_far, checkpointing_context,
                             non_persistent_ckpt=False, train_data_iterator=None):
    args = get_args()
    timers = get_timers()

    # Stop timer to get accurate train interval time and exclude checkpointing duration
    timers('interval-time').stop()

    # Extra barrier is added to make sure all ranks report the max time.
    timer_key = 'save-checkpoint-non-persistent' if non_persistent_ckpt else 'save-checkpoint'
    timers(timer_key, log_level=0).start(barrier=True)
    save_checkpoint_start_time = timers('save-checkpoint').active_time()

    # Log E2E metrics before save-checkpoint
    one_logger_utils.track_e2e_metrics()

    if args.use_distributed_optimizer and args.overlap_param_gather:
        optimizer.disable_pre_hook()
    save_checkpoint(iteration, model, optimizer, opt_param_scheduler,
                    num_floating_point_operations_so_far, checkpointing_context,
                    non_persistent_ckpt=non_persistent_ckpt, train_data_iterator=train_data_iterator)
    if args.use_distributed_optimizer and args.overlap_param_gather:
        optimizer.enable_pre_hook()
    timers(timer_key).stop(barrier=True)
    timers.log([timer_key])
    save_checkpoint_finish_time = timers('save-checkpoint').active_time()

    # Log E2E metrics after save-checkpoint
    one_logger_utils.track_e2e_metrics()
    save_checkpoint_duration = save_checkpoint_finish_time - save_checkpoint_start_time
    one_logger_utils.on_save_checkpoint_end(save_checkpoint_duration, iteration, args.async_save)

    if args.log_progress and not non_persistent_ckpt:
        compute_throughputs_and_append_to_progress_log(iteration,
                                                       num_floating_point_operations_so_far)

    # Recover timing
    timers('interval-time', log_level=0).start(barrier=True)


def train(forward_step_func, model, optimizer, opt_param_scheduler,
          train_data_iterator, valid_data_iterator,
          process_non_loss_data_func, config, checkpointing_context,
          extra_valid_data_iterators=None,
          ):
    """Train the model function."""
    args = get_args()
    timers = get_timers()
    one_logger = get_one_logger()

    # Write args to tensorboard
    write_args_to_tensorboard()

    # Turn on training mode which enables dropout.
    for model_module in model:
        model_module.train()

    # Tracking loss.
    total_loss_dict = {}

    # Iterations.
    iteration = args.iteration

    # Track E2E metrics at the start of training
    one_logger_utils.on_train_start(iteration=iteration, consumed_train_samples=args.consumed_train_samples,
                                    train_samples=args.train_samples, seq_length=args.seq_length,
                                    train_iters=args.train_iters, save=args.save, async_save=args.async_save,
                                    log_throughput=args.log_throughput,
                                    num_floating_point_operations_so_far=args.num_floating_point_operations_so_far)

    num_floating_point_operations_so_far = args.num_floating_point_operations_so_far

    # Setup some training config params
    config.grad_scale_func = optimizer.scale_loss
    config.timers = timers
    if isinstance(model[0], DDP) and args.overlap_grad_reduce:
        assert config.no_sync_func is None, \
            ('When overlap_grad_reduce is True, config.no_sync_func must be None; '
             'a custom no_sync_func is not supported when overlapping grad-reduce')
        config.no_sync_func = [model_chunk.no_sync for model_chunk in model]
        if len(model) == 1:
            config.no_sync_func = config.no_sync_func[0]
        if args.delay_grad_reduce:
            config.grad_sync_func = [model_chunk.start_grad_sync for model_chunk in model]
            if len(model) == 1:
                config.grad_sync_func = config.grad_sync_func[0]
    if args.overlap_param_gather and args.delay_param_gather:
        config.param_sync_func = [lambda x: optimizer.finish_param_sync(model_index, x)
                                  for model_index in range(len(model))]
        if len(model) == 1:
            config.param_sync_func = config.param_sync_func[0]
    config.finalize_model_grads_func = finalize_model_grads

    timers('interval-time', log_level=0).start(barrier=True)
    print_datetime('before the start of training step')
    report_memory_flag = True
    exit = False

    if args.manual_gc:
        # Disable the default garbage collector and perform the collection manually.
        # This is to align the timing of garbage collection across ranks.
        assert args.manual_gc_interval >= 0, \
            'Manual garbage collection interval should be laerger than or equal to 0.'
        gc.disable()
        gc.collect()

    # Singleton Initialization
    if args.log_straggler:
        global stimer
        world = torch.distributed.get_world_size()
        rank = torch.distributed.get_rank()
        mmcnt = args.straggler_minmax_count
        stimer.configure(world, rank,
                mmcnt = mmcnt,
                enabled = not args.disable_straggler_on_startup,
                port = args.straggler_ctrlr_port)
    total_flops = 0.0

    num_microbatches = get_num_microbatches()
    eval_duration = 0.0
    eval_iterations = 0

    def get_e2e_base_metrics():
        """Get base metrics values for one-logger to calculate E2E tracking metrics.
        """
        return {
            'iteration': iteration,
            'train_duration': timers('interval-time').active_time(),
            'eval_duration': eval_duration,
            'eval_iterations': eval_iterations,
            'total_flops': total_flops,
            'num_floating_point_operations_so_far': num_floating_point_operations_so_far,
            'consumed_train_samples': args.consumed_train_samples,
            'world_size': args.world_size,
            'seq_length': args.seq_length
        }
    # Cache into one-logger for callback
    if one_logger:
        with one_logger.get_context_manager():
            one_logger.store_set('get_e2e_base_metrics', get_e2e_base_metrics)

    while iteration < args.train_iters:
        if args.profile and \
           iteration == args.profile_step_start and \
           torch.distributed.get_rank() in args.profile_ranks:
            torch.cuda.cudart().cudaProfilerStart()
            torch.autograd.profiler.emit_nvtx(record_shapes=True).__enter__()

        maybe_finalize_async_save(False)

        # Update number of microbatches first without consistency check to decide if a
        # checkpoint should be saved. If the number of microbatches is different
        # from the previous iteration, save a checkpoint. Then run consistency check
        # to make sure training configuration is still valid.
        update_num_microbatches(args.consumed_train_samples, consistency_check=False, verbose=True)
        if get_num_microbatches() != num_microbatches and iteration != 0:
            assert get_num_microbatches() > num_microbatches, \
                "number of microbatches should be increasing due to batch size rampup ... %d -> %d." % (num_microbatches, get_num_microbatches())
            if args.save is not None:
                save_checkpoint_and_time(iteration, model, optimizer,
                                         opt_param_scheduler,
                                         num_floating_point_operations_so_far,
                                         checkpointing_context, train_data_iterator=train_data_iterator)
        num_microbatches = get_num_microbatches()
        update_num_microbatches(args.consumed_train_samples, consistency_check=True, verbose=True)

        args.curr_iteration = iteration
        loss_dict, skipped_iter, grad_norm, num_zeros_in_grad = \
            train_step(forward_step_func,
                       train_data_iterator,
                       model,
                       optimizer,
                       opt_param_scheduler,
                       config)
        iteration += 1
        batch_size = mpu.get_data_parallel_world_size() * \
                     args.micro_batch_size * \
                     get_num_microbatches()
        args.consumed_train_samples += batch_size
        num_skipped_samples_in_batch = (get_current_global_batch_size() -
                                        get_current_running_global_batch_size())
        if args.decrease_batch_size_if_needed:
            assert num_skipped_samples_in_batch >= 0
        else:
            assert num_skipped_samples_in_batch == 0
        args.skipped_train_samples += num_skipped_samples_in_batch
        num_fp_ops = num_floating_point_operations(args, batch_size)
        num_floating_point_operations_so_far += num_fp_ops
        total_flops += num_fp_ops

        # Logging.
        loss_scale = optimizer.get_loss_scale().item()
        params_norm = None
        if args.log_params_norm:
            params_norm = calc_params_l2_norm(model)

        learning_rate = None
        decoupled_learning_rate = None
        for param_group in optimizer.param_groups:
            if param_group['is_decoupled_lr']:
                decoupled_learning_rate = param_group['lr']
            else:
                learning_rate = param_group['lr']
        report_memory_flag = training_log(loss_dict, total_loss_dict,
                                          learning_rate,
                                          decoupled_learning_rate,
                                          iteration, loss_scale,
                                          report_memory_flag, skipped_iter,
                                          grad_norm, params_norm, num_zeros_in_grad)

        # StragglerDetector
        if iteration % args.log_interval == 0 and args.log_straggler:
            stimer.report(total_flops, args.log_interval)
            total_flops = 0.0

        if args.check_weight_hash_across_dp_replicas_interval is not None and \
                iteration % args.check_weight_hash_across_dp_replicas_interval == 0:
            if args.use_distributed_optimizer and args.overlap_param_gather:
                optimizer.disable_pre_hook()
            assert check_param_hashes_across_dp_replicas(model), \
                "Parameter hashes not matching across DP replicas"
            torch.distributed.barrier()
            print_rank_0(f">>> Weight hashes match after {iteration} iterations...")
            if args.use_distributed_optimizer and args.overlap_param_gather:
                optimizer.enable_pre_hook()

        # Autoresume
        if args.adlr_autoresume and \
           (iteration % args.adlr_autoresume_interval == 0):
            check_adlr_autoresume_termination(iteration, model, optimizer,
                                              opt_param_scheduler)

        # Evaluation
        if args.eval_interval and iteration % args.eval_interval == 0 and \
           args.do_valid or extra_valid_data_iterators:
            timers('interval-time').stop()
            if args.use_distributed_optimizer and args.overlap_param_gather:
                optimizer.disable_pre_hook()
            if args.manual_gc and args.manual_gc_eval:
                # Collect all objects.
                gc.collect()
            prefix = 'iteration {}'.format(iteration)
            timers('eval-time', log_level=0).start(barrier=True)
            if args.do_valid:
                evaluate_and_print_results(prefix, forward_step_func,
                                           valid_data_iterator, model,
                                           iteration, process_non_loss_data_func,
                                           config, False)
            # Extra validations
            if extra_valid_data_iterators:
                for i, extra_valid_data_iterator in enumerate(extra_valid_data_iterators):
                    num_samples = args.extra_valid_data_samples[i]
                    data_name = args.extra_valid_data_names[i]
                    print_rank_0(f">>>> {i=} {extra_valid_data_iterator=} {num_samples=} {data_name=}")
                    eval_iters = num_samples // args.global_batch_size
                    old_eval_iters = args.eval_iters
                    old_consumed_valid_samples = args.consumed_valid_samples
                    args.eval_iters = eval_iters
                    # Run evaluation for extra datasets
                    evaluate_and_print_results(prefix, forward_step_func,
                                               extra_valid_data_iterator, model,
                                               iteration, process_non_loss_data_func,
                                               config, False,
                                               group_prefix=data_name,
                                               )
                    # Reset iter count
                    args.eval_iters = old_eval_iters
                    args.consumed_valid_samples = old_consumed_valid_samples
            # End Extra validations
            eval_duration += timers('eval-time').elapsed()
            eval_iterations += args.eval_iters
            timers('eval-time').stop()
            one_logger_utils.track_e2e_metrics()

            if args.manual_gc and args.manual_gc_eval:
                # Collect only the objects created and used in evaluation.
                gc.collect(generation=0)
            if args.use_distributed_optimizer and args.overlap_param_gather:
                optimizer.enable_pre_hook()
            timers('interval-time', log_level=0).start(barrier=True)

        # Checkpointing
        saved_checkpoint = False
        if args.exit_signal_handler:
            signal_handler = get_signal_handler()
            if any(signal_handler.signals_received()):
                save_checkpoint_and_time(iteration, model, optimizer,
                                         opt_param_scheduler,
                                         num_floating_point_operations_so_far,
                                         checkpointing_context, train_data_iterator=train_data_iterator)
                print_datetime('exiting program after receiving SIGTERM.')
                exit = True
                break

        if args.save and args.save_interval and \
           iteration % args.save_interval == 0:
            save_checkpoint_and_time(iteration, model, optimizer,
                                     opt_param_scheduler,
                                     num_floating_point_operations_so_far,
                                     checkpointing_context, train_data_iterator=train_data_iterator)
            saved_checkpoint = True

        elif args.save and args.non_persistent_save_interval and \
           iteration % args.non_persistent_save_interval == 0:
            timers('interval-time').stop()
            save_checkpoint_and_time(iteration, model, optimizer,
                                     opt_param_scheduler,
                                     num_floating_point_operations_so_far,
                                     non_persistent_ckpt=True, train_data_iterator=train_data_iterator)
            saved_checkpoint = True
            timers('interval-time', log_level=0).start(barrier=True)

        # Exiting based on duration
        if args.exit_duration_in_mins:
            train_time = (time.time() - _TRAIN_START_TIME) / 60.0
            done_cuda = torch.tensor(
                [train_time > args.exit_duration_in_mins],
                dtype=torch.int, device='cuda')
            torch.distributed.all_reduce(
                done_cuda, op=torch.distributed.ReduceOp.MAX)
            done = done_cuda.item()
            if done:
                if not saved_checkpoint:
                    save_checkpoint_and_time(iteration, model, optimizer,
                                             opt_param_scheduler,
                                             num_floating_point_operations_so_far,
                                             checkpointing_context, train_data_iterator=train_data_iterator)
                print_datetime('exiting program after {} minutes'.format(train_time))
                exit = True
                break

        # Exiting based on iterations
        if args.exit_interval and iteration % args.exit_interval == 0:
            if args.save and not saved_checkpoint:
                save_checkpoint_and_time(iteration, model, optimizer,
                                         opt_param_scheduler,
                                         num_floating_point_operations_so_far,
                                         checkpointing_context, train_data_iterator=train_data_iterator)
            torch.distributed.barrier()
            print_datetime('exiting program at iteration {}'.format(iteration))
            exit = True
            break

        if args.profile and \
           iteration == args.profile_step_end and \
           torch.distributed.get_rank() in args.profile_ranks:
            torch.cuda.cudart().cudaProfilerStop()

        if args.manual_gc:
            if args.manual_gc_interval != 0 and iteration % args.manual_gc_interval == 0:
                gc.collect()

    one_logger_utils.track_e2e_metrics()

    # Flush TensorBoard, WandB writers and one-logger
    writer = get_tensorboard_writer()
    if writer:
        writer.flush()

    # Close out pre-hooks if using distributed optimizer and overlapped param gather.
    if args.use_distributed_optimizer and args.overlap_param_gather:
        optimizer.disable_pre_hook()

    maybe_finalize_async_save(True)

    # If any exit conditions (signal handler, duration, iterations) have been reached, exit.
    if exit:
        wandb_writer = get_wandb_writer()
        if wandb_writer:
            wandb_writer.finish()
        sys.exit()

    return iteration, num_floating_point_operations_so_far


def evaluate(forward_step_func,
             data_iterator,
             model,
             process_non_loss_data_func,
             config,
             verbose=False):
    """Evaluation."""
    args = get_args()
    timers = get_timers()

    timers('evaluate', log_level=0).start(barrier=True)

    if args.vision_pretraining and args.vision_pretraining_type == "dino":
        from megatron.legacy.model.vision.knn_monitor import compute_feature_bank
        compute_feature_bank(model)

    # Turn on evaluation mode which disables dropout.
    for model_module in model:
        model_module.eval()

    total_loss_dict = {}

    # make validation batch size independent from training batch size
    eval_batch_size = args.global_batch_size
    eval_num_microbatches = eval_batch_size // \
        (args.micro_batch_size * args.data_parallel_size)

    with torch.no_grad():
        iteration = 0
        if verbose:
            print_rank_0(f'Evaluating on {args.eval_iters * eval_batch_size} samples')
        while iteration < args.eval_iters:
            iteration += 1
            if verbose:
                print_rank_0(f'Evaluating iter {iteration}/{args.eval_iters}')

            forward_backward_func = get_forward_backward_func()
            # Don't care about timing during evaluation
            config.timers = None
            loss_dicts = forward_backward_func(
                forward_step_func=forward_step_func,
                data_iterator=data_iterator,
                model=model,
                num_microbatches=eval_num_microbatches,
                seq_length=args.seq_length,
                micro_batch_size=args.micro_batch_size,
                decoder_seq_length=args.decoder_seq_length,
                forward_only=True)
            config.timers = get_timers()

            # Empty unused memory
            if args.empty_unused_memory_level >= 1:
                torch.cuda.empty_cache()

            if mpu.is_pipeline_last_stage(ignore_virtual=True):
                # Reduce across processes.
                for loss_dict in loss_dicts:
                    for key in loss_dict:
                        if key not in total_loss_dict:
                            total_loss_dict[key] = torch.tensor([0.0, 0.0], dtype=torch.float).cuda()
                        val = loss_dict[key]
                        if isinstance(val, tuple) or isinstance(val, list):
                            total_loss_dict[key][0] += val[0]
                            total_loss_dict[key][1] += val[1]
                        else:
                            total_loss_dict[key][0] += val
                            total_loss_dict[key][1] += 1

            args.consumed_valid_samples += eval_batch_size

            if args.exit_duration_in_mins:
                train_time = (time.time() - _TRAIN_START_TIME) / 60.0
                done_cuda = torch.tensor(
                    [train_time > args.exit_duration_in_mins],
                    dtype=torch.int, device='cuda')
                torch.distributed.all_reduce(
                    done_cuda, op=torch.distributed.ReduceOp.MAX)
                done = done_cuda.item()
                if done:
                    print_rank_0('Exiting during evaluation, timelimit reached')
                    return None, None, True

        collected_non_loss_data = None
        if process_non_loss_data_func is not None and is_last_rank():
            collected_non_loss_data = forward_backward_func(
                forward_step_func=forward_step_func,
                data_iterator=data_iterator,
                model=model,
                num_microbatches=get_num_microbatches(),
                seq_length=args.seq_length,
                micro_batch_size=args.micro_batch_size,
                decoder_seq_length=args.decoder_seq_length,
                forward_only=True,
                collect_non_loss_data=True)

    # Move model back to the train mode.
    for model_module in model:
        model_module.train()

    for key in total_loss_dict:
        numerator, denominator = total_loss_dict[key]
        total_loss_dict[key] = numerator / denominator

    timers('evaluate').stop()
    timers.log(['evaluate'])

    return total_loss_dict, collected_non_loss_data, False

def evaluate_and_print_results(prefix, forward_step_func,
                               data_iterator, model,
                               iteration, process_non_loss_data_func, config,
                               verbose=False, write_to_tensorboard=True,
                               group_prefix="",
                               ):
    """Helper function to evaluate and dump results on screen."""
    args = get_args()
    if write_to_tensorboard:
        writer = get_tensorboard_writer()
    else:
        writer = None

    wandb_writer = get_wandb_writer()

    total_loss_dict, collected_non_loss_data, timelimit = evaluate(
        forward_step_func, data_iterator, model,
        process_non_loss_data_func, config, verbose)
    # Timelimit hit during evaluation
    if timelimit:
        return
    string = ' validation loss at {} | '.format(prefix)
    for key in total_loss_dict:
        string += '{} value: {:.6E} | '.format(key, total_loss_dict[key].item())
        ppl = math.exp(min(20, total_loss_dict[key].item()))
        string += '{} PPL: {:.6E} | '.format(key, ppl)
        if writer:
            if group_prefix and (not group_prefix.endswith("/")):
                group_prefix = group_prefix + "/"
            writer.add_scalar('{} validation'.format(group_prefix + key),
                              total_loss_dict[key].item(),
                              iteration)
            writer.add_scalar('{} validation vs samples'.format(group_prefix + key),
                              total_loss_dict[key].item(),
                              args.consumed_train_samples)
            if args.log_validation_ppl_to_tensorboard:
                writer.add_scalar('{} validation ppl'.format(group_prefix + key), ppl,
                                  iteration)
                writer.add_scalar('{} validation ppl vs samples'.format(group_prefix + key),
                                  ppl, args.consumed_train_samples)
            if wandb_writer and is_last_rank():
                wandb_writer.log({
                    '{} validation'.format(group_prefix + key): total_loss_dict[key].item()},
                    iteration)

    if process_non_loss_data_func is not None and writer and is_last_rank():
        process_non_loss_data_func(collected_non_loss_data, iteration, writer)

    if group_prefix:
        string = f"[{group_prefix}] " + string

    length = len(string) + 1
    print_rank_last('-' * length)
    print_rank_last(string)
    print_rank_last('-' * length)


def cyclic_iter(iter):
    while True:
        for x in iter:
            yield x


def get_train_valid_test_num_samples():
    """Train/valid/test num samples."""

    args = get_args()

    # Number of train/valid/test samples.
    if args.reset_dataloader and args.force_train_samples:
        train_samples = (args.train_iters - args.iteration) * args.global_batch_size
        assert args.force_train_samples >= train_samples, \
            f"Input force-train-samples smaller than train iterations to run."
        train_samples = args.force_train_samples
    elif args.train_samples:
        train_samples = args.train_samples
    else:
        train_samples = args.train_iters * args.global_batch_size
    if args.reset_dataloader:
        eval_iters = ((args.train_iters - args.iteration) // args.eval_interval + 1) * \
                     args.eval_iters
    else:
        eval_iters = (args.train_iters // args.eval_interval + 1) * \
                     args.eval_iters
    test_iters = args.eval_iters

    return (
        train_samples,
        eval_iters * args.global_batch_size,
        test_iters * args.global_batch_size,
    )


def build_train_valid_test_datasets(build_train_valid_test_datasets_provider):
    """Build pretraining datasets."""
    train_valid_test_num_samples = get_train_valid_test_num_samples()
    print_rank_0(' > datasets target sizes (minimum size):')
    print_rank_0('    train:      {}'.format(train_valid_test_num_samples[0]))
    print_rank_0('    validation: {}'.format(train_valid_test_num_samples[1]))
    print_rank_0('    test:       {}'.format(train_valid_test_num_samples[2]))
    return build_train_valid_test_datasets_provider(train_valid_test_num_samples)


def build_train_valid_test_data_loaders(
        build_train_valid_test_datasets_provider):
    """Build pretraining data loaders."""

    args = get_args()

    (train_dataloader, valid_dataloader, test_dataloader) = (None, None, None)

    print_rank_0('> building train, validation, and test datasets ...')

    # Backward compatibility, assume fixed batch size.
    if args.iteration > 0 and args.consumed_train_samples == 0:
        assert args.train_samples is None, \
            'only backward compatiblity support for iteration-based training'
        args.consumed_train_samples = args.iteration * args.global_batch_size
    if args.iteration > 0 and args.consumed_valid_samples == 0:
        if args.train_samples is None:
            args.consumed_valid_samples = (args.iteration // args.eval_interval) * \
                args.eval_iters * args.global_batch_size
    if args.reset_dataloader:
        args.consumed_train_samples = 0
        args.consumed_valid_samples = 0

    # Rely on distributed-aware core datasets, temporary
    is_distributed = getattr(build_train_valid_test_datasets_provider, "is_distributed", False)

    # Construct the data pipeline
    if is_distributed or mpu.get_tensor_model_parallel_rank() == 0:

        # Build datasets.
        train_ds, valid_ds, test_ds = build_train_valid_test_datasets(
            build_train_valid_test_datasets_provider)
        # Build dataloders.
        train_dataloader = build_pretraining_data_loader(
            train_ds, args.consumed_train_samples)
        if args.skip_train:
            valid_dataloader = build_pretraining_data_loader(valid_ds, 0)
        else:
            valid_dataloader = build_pretraining_data_loader(
                valid_ds, args.consumed_valid_samples)
        test_dataloader = build_pretraining_data_loader(test_ds, 0)

        # Flags to know if we need to do training/validation/testing.
        do_train = train_dataloader is not None and args.train_iters > 0
        do_valid = valid_dataloader is not None and args.eval_iters > 0
        do_test = test_dataloader is not None and args.eval_iters > 0
        flags = torch.tensor(
            [int(do_train), int(do_valid), int(do_test)],
            dtype=torch.long, device='cuda')
    else:
        flags = torch.tensor([0, 0, 0], dtype=torch.long, device='cuda')

    torch.distributed.broadcast(flags, 0)

    args.do_train = getattr(args, "do_train", False) or flags[0].item()
    args.do_valid = getattr(args, "do_valid", False) or flags[1].item()
    args.do_test = getattr(args, "do_test", False) or flags[2].item()

    return train_dataloader, valid_dataloader, test_dataloader


def build_train_valid_test_data_iterators(
        build_train_valid_test_datasets_provider):
    """Build pretraining data iterators."""

    args = get_args()

    # Build loaders.
    train_dataloader, valid_dataloader, test_dataloader = \
        build_train_valid_test_data_loaders(
            build_train_valid_test_datasets_provider)

    # Build iterators.
    dl_type = args.dataloader_type
    assert dl_type in ['single', 'cyclic', 'external']

    def _get_iterator(dataloader_type, dataloader):
        """Return dataset iterator."""
        if dataloader_type == "single":
            return iter(dataloader)
        elif dataloader_type == "cyclic":
            return iter(cyclic_iter(dataloader))
        elif dataloader_type == "external":
            # External dataloader is passed through. User is expected to define how to iterate.
            return dataloader
        else:
            raise RuntimeError("unexpected dataloader type")

    if train_dataloader is not None:
        train_data_iterator = _get_iterator(dl_type, train_dataloader)
    else:
        train_data_iterator = None

    if valid_dataloader is not None:
        valid_data_iterator = _get_iterator(dl_type, valid_dataloader)
    else:
        valid_data_iterator = None

    if test_dataloader is not None:
        test_data_iterator = _get_iterator(dl_type, test_dataloader)
    else:
        test_data_iterator = None

    return train_data_iterator, valid_data_iterator, test_data_iterator<|MERGE_RESOLUTION|>--- conflicted
+++ resolved
@@ -628,10 +628,6 @@
         if args.fp16:
             optimizer.reload_model_params()
 
-<<<<<<< HEAD
-    if args.reset_iterations is not None:
-        args.iteration = args.reset_iterations
-=======
     # Convert checkpoint format.
     if args.ckpt_convert_format is not None:
         load_ckpt_format = args.ckpt_format
@@ -645,7 +641,9 @@
         print_rank_0("> converted checkpoint: %s -> %s." % (load_ckpt_format, args.ckpt_format))
         torch.distributed.barrier()
         exit()
->>>>>>> 094d66b4
+
+    if args.reset_iterations is not None:
+        args.iteration = args.reset_iterations
 
     return model, optimizer, opt_param_scheduler
 
