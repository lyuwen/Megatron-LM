# Copyright (c) 2024, NVIDIA CORPORATION. All rights reserved.

"""Pretrain utilities."""

import dataclasses
from datetime import datetime
import functools
import gc
import logging
import math
import os
import sys
from typing import List

import torch.distributed
from .log_handler import CustomHandler
# Make default logging level INFO, but filter out all log messages not from MCore.
logging.basicConfig(handlers=[CustomHandler()], level=logging.INFO)
from .theoretical_memory_usage import report_theoretical_memory
import time
# The earliest we can measure the start time.
_TRAIN_START_TIME = time.time()
import torch

from megatron.core import mpu, tensor_parallel
from megatron.core.utils import (
    check_param_hashes_across_dp_replicas,
    get_model_config,
    StragglerDetector,
    is_float8tensor,
)
from megatron.training.checkpointing import load_checkpoint
from megatron.training.checkpointing import save_checkpoint
from megatron.training.checkpointing import checkpoint_exists
from megatron.legacy.model import Float16Module
from megatron.core.distributed import DistributedDataParallelConfig
from megatron.core.distributed import DistributedDataParallel as DDP
try:
    from megatron.core.distributed import TorchFullyShardedDataParallel as torch_FSDP

    HAVE_FSDP2 = True
except ImportError:
    HAVE_FSDP2 = False

from megatron.core.distributed import finalize_model_grads
from megatron.core.enums import ModelType
from megatron.core.optimizer import get_megatron_optimizer, OptimizerConfig
from megatron.core.rerun_state_machine import (
    get_rerun_state_machine,
    destroy_rerun_state_machine,
    RerunDataIterator,
    RerunMode,
)
from megatron.training.initialize import initialize_megatron
from megatron.training.initialize import write_args_to_tensorboard
from megatron.training.initialize import set_jit_fusion_options
from megatron.training.utils import (
    get_batch_on_this_cp_rank,
    get_batch_on_this_tp_rank,
)
from megatron.legacy.data.data_samplers import build_pretraining_data_loader
from megatron.core.optimizer_param_scheduler import OptimizerParamScheduler
from megatron.core.transformer.moe import upcycling_utils
from megatron.core.transformer.moe.moe_utils import track_moe_metrics
from megatron.core.parallel_state import (
    destroy_global_memory_buffer,
    destroy_model_parallel,
)
from megatron.core.pipeline_parallel import get_forward_backward_func
from megatron.core.num_microbatches_calculator import (
    destroy_num_microbatches_calculator,
    get_current_global_batch_size,
    get_current_running_global_batch_size,
    get_num_microbatches,
    update_num_microbatches)

from .async_utils import maybe_finalize_async_save
from .utils import (
    append_to_progress_log,
    calc_params_l2_norm,
    check_adlr_autoresume_termination,
    logical_and_across_model_parallel_group,
    reduce_max_stat_across_model_parallel_group,
    is_last_rank,
    print_rank_0,
    print_rank_last,
    report_memory,
    unwrap_model,
    update_use_dist_ckpt,
)
from .global_vars import (
    destroy_global_vars,
    get_args,
    get_signal_handler,
    get_timers,
    get_tensorboard_writer,
    get_wandb_writer,
    get_one_logger,
)
from . import one_logger_utils

from . import ft_integration

from megatron.core.sequence_length_scheduler import (
    set_sequence_length_scheduler,
    set_iteration as set_seqlen_iteration,
    get_consumed_tokens,
    get_sequence_length,
    update_consumed_tokens,
    restore_consumed_tokens,
    )
# LFu
from megatron.core.transformer.moe.utils import get_moe_FLOPs

stimer = StragglerDetector()


def destroy_global_state():
    destroy_global_vars()
    destroy_num_microbatches_calculator()
    destroy_global_memory_buffer()
    destroy_model_parallel()
    destroy_rerun_state_machine()


def print_datetime(string):
    """Note that this call will sync across all ranks."""
    torch.distributed.barrier()
    time_str = datetime.now().strftime('%Y-%m-%d %H:%M:%S')
    print_rank_0(f'[{string}] datetime: {time_str} ')


def num_floating_point_operations(args, batch_size):
    if args.num_experts is not None:
        return get_moe_FLOPs(args, batch_size)

    # Attention projection size.
    query_projection_size = args.kv_channels * args.num_attention_heads
    query_projection_to_hidden_size_ratio = query_projection_size / args.hidden_size
    # Group Query Attention.
    if not args.group_query_attention:
        args.num_query_groups = args.num_attention_heads
    # MoE.
    num_experts_routed_to = 1 if args.num_experts is None else args.moe_router_topk
    gated_linear_multiplier = 3 / 2 if args.swiglu else 1
    shared_expert_ffn_hidden_size = (
        0
        if args.moe_shared_expert_intermediate_size is None
        else args.moe_shared_expert_intermediate_size
    )

    # The 12x term below comes from the following factors; for more details, see
    # "APPENDIX: FLOATING-POINT OPERATIONS" in https://arxiv.org/abs/2104.04473.
    # - 3x: Each GEMM in the model needs to be performed 3 times (forward pass,
    #       backward wgrad [weight gradient], backward dgrad [data gradient]).
    # - 2x: GEMMs of a particular size are stacked twice in the standard Transformer model
    #       architectures implemented in this codebase (e.g., h->ffn_h GEMM and ffn_h->h GEMM
    #       in MLP layer).
    # - 2x: A GEMM of a m*n tensor with a n*k tensor requires 2mnk floating-point operations.
    expansion_factor = 3 * 2 * 2

    return (
        expansion_factor
        * batch_size
        * args.seq_length
        * args.num_layers
        * args.hidden_size
        * args.hidden_size
        * (
            # Attention.
            (
                (
                    1
                    + (args.num_query_groups / args.num_attention_heads)
                    + (args.seq_length / args.hidden_size)
                ) * query_projection_to_hidden_size_ratio
            )
            # MLP.
            + (
                (args.ffn_hidden_size / args.hidden_size)
                * num_experts_routed_to
                * gated_linear_multiplier
            )
            # Shared Experts.
            + ((shared_expert_ffn_hidden_size / args.hidden_size) * gated_linear_multiplier)
            # Logit.
            + (args.padded_vocab_size / (2 * args.num_layers * args.hidden_size))
        )
    )


def get_start_time_from_progress_log():
    """
    Gets start time of earliest job with same world size. Also returns the number
    of floating-point operations completed in last saved checkpoint.
    """
    args = get_args()
    assert args.save is not None
    progress_log_filename = os.path.join(args.save, "progress.txt")

    # start_time is time when job with same world size started.
    # start_num_floating_point_operations is the number of floating-point operations
    # completed when this job started.
    # latest_num_floating_point_operations is the number of floating-point operations
    # completed in most recent saved checkpoint.
    start_time = None
    start_num_floating_point_operations = None
    latest_num_floating_point_operations = 0

    def _get_field(string, type):
        return type(string.split(': ')[1])

    with open(progress_log_filename, 'r') as f:
        for line in f:
            line = line.strip()
            line_tokens = line.split('\t')
            world_size_in_line = _get_field(line_tokens[2], int)
            if line_tokens[3] == "Saved checkpoint":
                latest_num_floating_point_operations = \
                    _get_field(line_tokens[7], float)
            if world_size_in_line != args.world_size:
                # Re-start search if we see a different world size.
                start_time = None
                start_num_floating_point_operations = None
                continue
            if line_tokens[3] == "Starting job":
                if start_time is None:
                    start_time = line_tokens[0]
                    start_num_floating_point_operations = \
                        latest_num_floating_point_operations
    assert start_time is not None and start_num_floating_point_operations is not None, \
        "Should have seen at least one 'Starting job' entry with same world_size"
    return datetime.strptime(start_time, '%Y-%m-%d %H:%M:%S'), \
        start_num_floating_point_operations


def preprocess_common_state_dict(common_state_dict):
    import copy
    # Convert args key of type namespace to dictionary
    preprocessed_common_state_dict = copy.deepcopy(common_state_dict)
    preprocessed_common_state_dict['args'] = vars(preprocessed_common_state_dict['args'])
    # Remove rank and local rank from state dict if it exists, since they are expected to be different
    preprocessed_common_state_dict['args'].pop('local_rank', None)
    preprocessed_common_state_dict['args'].pop('rank', None)
    return preprocessed_common_state_dict


def pretrain(
    train_valid_test_dataset_provider,
    model_provider,
    model_type,
    forward_step_func,
    process_non_loss_data_func=None,
    extra_args_provider=None,
    args_defaults={},
    get_embedding_ranks=None,
    get_position_embedding_ranks=None,
    non_loss_data_func=None,
    extra_valid_data_iterators_builder=None,
    num_floating_point_operations=num_floating_point_operations,
):
    """Main training program.

    This function will run the followings in the order provided:
        1) initialize Megatron.
        2) setup model, optimizer and lr schedule using the model_provider.
        3) call train_val_test_data_provider to get train/val/test datasets.
        4) train the model using the forward_step_func.

    Args:
        train_valid_test_dataset_provider: a function that takes the size of
            train/valid/test dataset and returns `train, valid, test` datasets.
        model_provider: a function that returns a vanilla version of the
            model. By vanilla we mean a simple model on cpu with no fp16 or ddp.
        model_type: an enum that specifies the type of model being trained.
        forward_step_func: a function that takes a `data iterator` and `model`,
            and returns a `loss` scalar with a dictionary with key:values being
            the info we would like to monitor during training, for example
            `lm-loss: value`. We also require that this function add
            `batch generator` to the timers class.
        process_non_loss_data_func: a function to post process outputs of the
            network. It can be used for dumping output tensors (e.g images) to
            tensorboard. It takes `collected data`(list of tensors),
            `current iteration index` and `tensorboard writer` as arguments.
        extra_args_provider: a function that takes a parser and adds arguments
            to it. It is used for programs to add their own arguments.
        args_defaults: a dictionary from argument-name to argument-value. It
            to set already parse arguments.
        extra_valid_data_iterators_builder: a function that produces a list of extra
            validation datasets, a list of sample sizes and a list dataset names.
        get_embedding_ranks (TODO):
        get_position_embedding_ranks (TODO):
        non_loss_data_func (callable): A custom function to call during evaluation.
            It can run e.g. benchmarks.
    """

    # Initalize and get arguments, timers, and Tensorboard writer.
    initialize_megatron(
        extra_args_provider=extra_args_provider,
        args_defaults=args_defaults,
        get_embedding_ranks=get_embedding_ranks,
        get_position_embedding_ranks=get_position_embedding_ranks
    )

    args = get_args()
    timers = get_timers()

    if args.log_progress:
        append_to_progress_log("Starting job")

    # Initialize fault tolerance
    # NOTE: ft_integration functions other than `setup` are no-op if the FT is not initialized
    if args.enable_ft_package:
        ft_integration.setup(args)
        ft_integration.maybe_setup_simulated_fault()

    # Set pytorch JIT layer fusion options and warmup JIT functions.
    set_jit_fusion_options()

    # Adjust the startup time so it reflects the largest value.
    # This will be closer to what scheduler will see (outside of
    # image ... launches.
    global _TRAIN_START_TIME
    start_time_tensor = torch.tensor([_TRAIN_START_TIME],
                                     dtype=torch.double,
                                     device='cuda')
    torch.distributed.all_reduce(start_time_tensor,
                                 op=torch.distributed.ReduceOp.MIN)
    _TRAIN_START_TIME = start_time_tensor.item()

    app_metrics = {}
    app_metrics['app_start_time'] = round(_TRAIN_START_TIME * 1000.0)
    app_metrics['app_model_init_start_time'] = round(_TRAIN_START_TIME * 1000.0)

    print_rank_0('time to initialize megatron (seconds): {:.3f}'.format(
        time.time() - _TRAIN_START_TIME))
    print_datetime('after megatron is initialized')
    app_metrics['app_model_init_finish_time'] = one_logger_utils.get_timestamp_in_ms()

    # Track E2E metrics on pretrain start
    one_logger_utils.on_pretrain_start()

    # Context used for persisting some state between checkpoint saves.
    if args.non_persistent_ckpt_type == 'local':
        try:
            from nvidia_resiliency_ext.checkpointing.local.ckpt_managers.local_manager import \
                LocalCheckpointManager
            from nvidia_resiliency_ext.checkpointing.local.replication.group_utils import \
                parse_group_sequence, GroupWrapper
            from nvidia_resiliency_ext.checkpointing.local.replication.strategies import \
                CliqueReplicationStrategy
        except ModuleNotFoundError:
            raise RuntimeError("The 'nvidia_resiliency_ext' module is required for local "
                               "checkpointing but was not found. Please ensure it is installed.")

        if args.replication:
            repl_strategy = CliqueReplicationStrategy.from_replication_params(
                args.replication_jump,
                args.replication_factor
            )
        else:
            repl_strategy = None

        checkpointing_context = {
            'local_checkpoint_manager': LocalCheckpointManager(args.non_persistent_local_ckpt_dir,
                                                               repl_strategy=repl_strategy
                                                               )
        }
    else:
        checkpointing_context = {}

    # Model, optimizer, and learning rate.
    timers('model-and-optimizer-setup', log_level=0).start(barrier=True)
    app_metrics['app_build_optimizer_start_time'] = one_logger_utils.get_timestamp_in_ms()
    model, optimizer, opt_param_scheduler = setup_model_and_optimizer(
        model_provider, model_type, checkpointing_context=checkpointing_context)

    timers('model-and-optimizer-setup').stop()
    print_datetime('after model, optimizer, and learning rate '
                   'scheduler are built')
    app_metrics['app_build_optimizer_finish_time'] = one_logger_utils.get_timestamp_in_ms()
    config = get_model_config(model[0])

    # Data stuff.
    app_metrics['app_build_dataiters_start_time'] = one_logger_utils.get_timestamp_in_ms()
    timers('train/valid/test-data-iterators-setup', log_level=0).start(
        barrier=True)
    if args.virtual_pipeline_model_parallel_size is not None:
        train_data_iterator = []
        valid_data_iterator = []
        test_data_iterator = []
        for i in range(len(model)):
            mpu.set_virtual_pipeline_model_parallel_rank(i)
            iterators = build_train_valid_test_data_iterators(
                train_valid_test_dataset_provider)
            train_data_iterator.append(iterators[0])
            valid_data_iterator.append(iterators[1])
            test_data_iterator.append(iterators[2])
    else:
        train_data_iterator, valid_data_iterator, test_data_iterator \
            = build_train_valid_test_data_iterators(
                train_valid_test_dataset_provider)
    # Extra validations
    if (getattr(args, "extra_valid_datalist", None) is not None) and extra_valid_data_iterators_builder:
      print_rank_0('Build extra valid dataset ...')
      extra_valid_data_iterators, extra_valid_data_samples, extra_valid_data_names = \
          extra_valid_data_iterators_builder()
      # if extra_valid_data_iterators is not None:
      #     extra_valid_data_iterators.num_samples = extra_valid_data_samples
      #     extra_valid_data_iterators.names = extra_valid_data_names
      print_rank_0('Finished build extra valid dataset ...')
      print_rank_0(f'> Number of extra datasets: len({extra_valid_data_iterators}) - {extra_valid_data_names}')
    else:
      extra_valid_data_iterators = None
    #
    timers('train/valid/test-data-iterators-setup').stop()
    print_datetime('after dataloaders are built')
    app_metrics['app_build_dataiters_finish_time'] = one_logger_utils.get_timestamp_in_ms()

    # Setup sequence length warmup
    set_sequence_length_scheduler(args.seq_length, args.warmup_seq_length)
    print_rank_0('Set up sequence length scheduler.')

    # Track if training is enabled. Can only be done once args.do_train is assigned after dataloader is built.
    one_logger_utils.track_config_flags(args.train_iters, args.skip_train, args.do_train,
                                        args.do_valid, args.do_test, args.dataloader_type,
                                        args.retro_project_dir, args.retro_cyclic_train_iters)

    # Print setup timing.
    print_rank_0('done with setup ...')
    timers.log(['model-and-optimizer-setup',
                'train/valid/test-data-iterators-setup'], barrier=True)

    one_logger = get_one_logger()
    one_logger and one_logger.log_metrics(app_metrics)

    if not args.skip_train:
        print_rank_0('training ...')

        if args.dataloader_type == 'cyclic' and args.retro_project_dir:
            assert args.retro_cyclic_train_iters is not None
            args.train_iters = args.retro_cyclic_train_iters
            print_rank_0("retro cyclic train iters : %d" % args.train_iters)

        iteration = 0
        if args.do_train and args.train_iters > 0:
            iteration, num_floating_point_operations_so_far = train(
                forward_step_func,
                model, optimizer, opt_param_scheduler,
                train_data_iterator, valid_data_iterator,
                process_non_loss_data_func, config, checkpointing_context,
                non_loss_data_func,
                extra_valid_data_iterators=extra_valid_data_iterators,
                num_floating_point_operations=num_floating_point_operations,
                )

        print_datetime('after training is done')

        if args.save and iteration != 0 and iteration % args.save_interval != 0:
            save_checkpoint(iteration, model, optimizer, opt_param_scheduler,
                            num_floating_point_operations_so_far, checkpointing_context,
                            train_data_iterator=train_data_iterator,
                            preprocess_common_state_dict_fn=preprocess_common_state_dict)

        one_logger and one_logger.log_metrics({
            'app_train_loop_finish_time': one_logger_utils.get_timestamp_in_ms()
        })

    else:
        print_rank_0('skipping training (--skip-train is on) ...')

        iteration = args.iteration

    if args.do_valid:
        prefix = f'iteration {iteration} on validation set'
        evaluate_and_print_results(prefix, forward_step_func,
                                   valid_data_iterator, model,
                                   iteration, process_non_loss_data_func, config,
                                   verbose=True, write_to_tensorboard=not args.skip_train,
                                   non_loss_data_func=non_loss_data_func)
        # Extra validations
        if extra_valid_data_iterators:
            for i, extra_valid_data_iterator in enumerate(extra_valid_data_iterators):
                num_samples = args.extra_valid_data_samples[i]
                data_name = args.extra_valid_data_names[i]
                print_rank_0(f">>>> {i=} {extra_valid_data_iterator=} {num_samples=} {data_name=}")
                eval_iters = num_samples // args.global_batch_size
                old_eval_iters = args.eval_iters
                args.eval_iters = eval_iters
                # Run evaluation for extra datasets
                evaluate_and_print_results(prefix, forward_step_func,
                                           extra_valid_data_iterator, model,
                                           iteration, process_non_loss_data_func,
                                           config, False,
                                           group_prefix=data_name,
                                           )
                # Reset iter count
                args.eval_iters = old_eval_iters

    if args.do_test:
        prefix = f'iteration {iteration} on test set'
        evaluate_and_print_results(prefix, forward_step_func,
                                   test_data_iterator, model,
                                   iteration, process_non_loss_data_func, config,
                                   verbose=True, write_to_tensorboard=not args.skip_train,
                                   non_loss_data_func=non_loss_data_func)

    wandb_writer = get_wandb_writer()
    if wandb_writer:
        wandb_writer.finish()

    ft_integration.on_checkpointing_start()
    maybe_finalize_async_save(blocking=True, terminate=True)
    ft_integration.on_checkpointing_end(is_async_finalization=True)

    one_logger and one_logger.log_metrics({
        'app_finish_time': one_logger_utils.get_timestamp_in_ms()
    })

    ft_integration.shutdown()
    one_logger_utils.finish()


def update_train_iters(args):

    # For iteration-based training, we don't need to do anything
    if args.train_iters:
        return

    # Constant batch size with sample-based training.
    if args.rampup_batch_size is None:
        args.train_iters = args.train_samples // args.global_batch_size

    else:
        # Sample based training with rampup batch size.
        iterations = 0
        consumed_samples = 0
        # Rampup phase.
        while consumed_samples <= int(args.rampup_batch_size[2]) and consumed_samples <= args.train_samples:
            update_num_microbatches(consumed_samples, consistency_check=False)
            consumed_samples += get_current_global_batch_size()
            iterations += 1
        # Reset
        update_num_microbatches(0, consistency_check=False)
        # Constant phase
        # Note that we throw away any partial last batch.
        if args.train_samples > consumed_samples:
            iterations += (args.train_samples - consumed_samples) // \
                          args.global_batch_size
        args.train_iters = iterations

    print_rank_0(f'setting training iterations to {args.train_iters}')


def get_model(model_provider_func, model_type=ModelType.encoder_or_decoder, wrap_with_ddp=True):
    """Build the model."""
    args = get_args()
    args.model_type = model_type

    # Build model.
    if mpu.get_pipeline_model_parallel_world_size() > 1 and \
       args.virtual_pipeline_model_parallel_size is not None:
        assert model_type != ModelType.encoder_and_decoder, \
            "Interleaved schedule not supported for model with both encoder and decoder"
        model = []
        for i in range(args.virtual_pipeline_model_parallel_size):
            mpu.set_virtual_pipeline_model_parallel_rank(i)
            # Set pre_process and post_process only after virtual rank is set.
            pre_process = mpu.is_pipeline_first_stage()
            post_process = mpu.is_pipeline_last_stage()
            this_model = model_provider_func(
                pre_process=pre_process,
                post_process=post_process
            )
            this_model.model_type = model_type
            model.append(this_model)
    else:
        pre_process = mpu.is_pipeline_first_stage()
        post_process = mpu.is_pipeline_last_stage()
        add_encoder = True
        add_decoder = True
        if model_type == ModelType.encoder_and_decoder:
            if mpu.get_pipeline_model_parallel_world_size() > 1:
                rank = mpu.get_pipeline_model_parallel_rank()
                first_decoder_rank = args.encoder_pipeline_model_parallel_size
                world_size = mpu.get_pipeline_model_parallel_world_size()
                pre_process = rank == 0 or rank == first_decoder_rank
                post_process = (rank == (first_decoder_rank - 1)) or (rank == (world_size - 1))
                add_encoder = mpu.is_inside_encoder(rank)
                add_decoder = mpu.is_inside_decoder(rank)
            model = model_provider_func(
                pre_process=pre_process,
                post_process=post_process,
                add_encoder=add_encoder,
                add_decoder=add_decoder)
        else:
            model = model_provider_func(
                pre_process=pre_process,
                post_process=post_process
            )
        model.model_type = model_type

    if not isinstance(model, list):
        model = [model]

    # Set tensor model parallel attributes if not set.
    # Only parameters that are already tensor model parallel have these
    # attributes set for them. We should make sure the default attributes
    # are set for all params so the optimizer can use them.
    for model_module in model:
        for param in model_module.parameters():
            tensor_parallel.set_defaults_if_not_set_tensor_model_parallel_attributes(param)

    # Print number of parameters.
    num_parameters = sum(
        [sum([p.nelement() for p in model_module.parameters()])
         for model_module in model]
    )
    if mpu.get_data_parallel_rank() == 0:
        print(' > number of parameters on (tensor, pipeline) '
              'model parallel rank ({}, {}): {}'.format(
            mpu.get_tensor_model_parallel_rank(),
            mpu.get_pipeline_model_parallel_rank(),
            num_parameters), flush=True)

    # GPU allocation.
    for model_module in model:
        model_module.cuda(torch.cuda.current_device())

    # Fp16 conversion.
    if args.fp16 or args.bf16:
        model = [Float16Module(model_module, args) for model_module in model]

    # The model_module.bfloat16()/model_module.half() above will call the inplace copy of TE's
    # Float8Tensor, which will write an unwanted value (amax calculated from the current fp8
    # param) to its amax_history. The following logic will correct the amax_history back.
    for model_module in model:
        for param in model_module.parameters():
            if is_float8tensor(param) and param._fp8_meta is not None:
                fp8_meta = param._fp8_meta['scaling_fwd']
                fp8_meta_index = param._fp8_meta_index
                if hasattr(param, 'get_high_precision_init_val'):
                    fp8_meta.amax_history[0][fp8_meta_index].copy_(
                        param.get_high_precision_init_val().abs().max()
                    )
                else:
                    fp8_meta.amax_history[0][fp8_meta_index] = 0

    if wrap_with_ddp:
        if args.use_torch_fsdp2:
            assert HAVE_FSDP2, "Torch FSDP2 requires torch>=2.4.0"
            DP = torch_FSDP
        else:
            DP = DDP

        config = get_model_config(model[0])

        kwargs = {}
        for f in dataclasses.fields(DistributedDataParallelConfig):
            if hasattr(args, f.name):
                kwargs[f.name] = getattr(args, f.name)
        kwargs['grad_reduce_in_fp32'] = args.accumulate_allreduce_grads_in_fp32
        kwargs['check_for_nan_in_grad'] = args.check_for_nan_in_loss_and_grad
        kwargs['check_for_large_grads'] = args.check_for_large_grads
        if args.ddp_num_buckets is not None:
            assert args.ddp_bucket_size is None, \
                "Cannot specify both --ddp-num-buckets and --ddp-bucket-size"
            assert args.ddp_num_buckets > 0, \
                "--ddp-num-buckets must be greater than 0"
            kwargs['bucket_size'] = num_parameters // args.ddp_num_buckets
        else:
            kwargs['bucket_size'] = args.ddp_bucket_size
        kwargs['pad_buckets_for_high_nccl_busbw'] = args.ddp_pad_buckets_for_high_nccl_busbw
        kwargs['average_in_collective'] = args.ddp_average_in_collective
        ddp_config = DistributedDataParallelConfig(**kwargs)

        model = [DP(config=config,
                     ddp_config=ddp_config,
                     module=model_chunk,
                     # Turn off bucketing for model_chunk 2 onwards, since communication for these
                     # model chunks is overlapped with compute anyway.
                     disable_bucketing=(model_chunk_idx > 0) or args.overlap_param_gather_with_optimizer_step)
                 for (model_chunk_idx, model_chunk) in enumerate(model)]

        # Broadcast params from data parallel src rank to other data parallel ranks.
        if args.data_parallel_random_init:
            for model_module in model:
                model_module.broadcast_params()

    return model


def get_optimizer_param_scheduler(optimizer):
    """Build the learning rate scheduler."""
    args = get_args()

    # Iteration-based training.
    if args.train_iters:
        if args.lr_decay_iters is None:
            args.lr_decay_iters = args.train_iters
        lr_decay_steps = args.lr_decay_iters * args.global_batch_size
        wd_incr_steps = args.train_iters * args.global_batch_size
        wsd_decay_steps = None
        if args.lr_wsd_decay_iters is not None:
            wsd_decay_steps = args.lr_wsd_decay_iters * args.global_batch_size
        if args.lr_warmup_fraction is not None:
            lr_warmup_steps = args.lr_warmup_fraction * lr_decay_steps
        else:
            lr_warmup_steps = args.lr_warmup_iters * args.global_batch_size
    # Sample-based training.
    elif args.train_samples:
        # We need to set training iters for later use. Technically
        # we need to adjust the training samples too (due to last
        # batch being incomplete) but we leave it as is for now.
        update_train_iters(args)
        if args.lr_decay_samples is None:
            args.lr_decay_samples = args.train_samples
        lr_decay_steps = args.lr_decay_samples
        wd_incr_steps = args.train_samples
        wsd_decay_steps = args.lr_wsd_decay_samples
        if args.lr_warmup_fraction is not None:
            lr_warmup_steps = args.lr_warmup_fraction * lr_decay_steps
        else:
            lr_warmup_steps = args.lr_warmup_samples
    else:
        raise Exception(
            'either train-iters or train-samples should be provided.')

    opt_param_scheduler = OptimizerParamScheduler(
        optimizer,
        init_lr=args.lr_warmup_init,
        max_lr=args.lr,
        min_lr=args.min_lr,
        lr_warmup_steps=lr_warmup_steps,
        lr_decay_steps=lr_decay_steps,
        lr_decay_style=args.lr_decay_style,
        start_wd=args.start_weight_decay,
        end_wd=args.end_weight_decay,
        wd_incr_steps=wd_incr_steps,
        wd_incr_style=args.weight_decay_incr_style,
        use_checkpoint_opt_param_scheduler=args.use_checkpoint_opt_param_scheduler,
        override_opt_param_scheduler=args.override_opt_param_scheduler,
        wsd_decay_steps=wsd_decay_steps,
        lr_wsd_decay_style=args.lr_wsd_decay_style)

    return opt_param_scheduler


def setup_model_and_optimizer(model_provider_func,
                              model_type,
                              no_wd_decay_cond=None,
                              scale_lr_cond=None,
                              lr_mult=1.0,
                              checkpointing_context=None):
    """Setup model and optimizer."""
    args = get_args()
    timers = get_timers()
    one_logger = get_one_logger()

    model = get_model(model_provider_func, model_type)
    unwrapped_model = unwrap_model(model)

    kwargs = {}
    for f in dataclasses.fields(OptimizerConfig):
        if hasattr(args, f.name):
            kwargs[f.name] = getattr(args, f.name)
    config = OptimizerConfig(**kwargs)
    config.timers = timers
    optimizer = get_megatron_optimizer(config, model, no_wd_decay_cond,
                                       scale_lr_cond, lr_mult)
    opt_param_scheduler = get_optimizer_param_scheduler(optimizer)

    if args.moe_use_upcycling:
        torch.distributed.barrier()
        assert not checkpoint_exists(
            args.save
        ), ("The upcycling destination directory already exists. "
            "Please check if --moe-use-upcycling is mistakenly enabled. "
            "Upcycling should only be set for the first run when converting the dense model. "
            "All subsequent runs should remove this flag. ")
        num_experts = args.num_experts
        args.num_experts = None
        expert_model_parallel_size = args.expert_model_parallel_size
        args.expert_model_parallel_size = 1
        dense_model_for_upcycling = get_model(model_provider_func, model_type)
        args.num_experts = num_experts
        args.expert_model_parallel_size = expert_model_parallel_size
        _, args.num_floating_point_operations_so_far = upcycling_utils.load_and_upcycle_model(
            load_checkpoint,
            unwrapped_model,
            dense_model_for_upcycling,
            load_kwargs = {'model': dense_model_for_upcycling, 'optimizer': None, 'opt_param_scheduler': None}
        )
        args.iteration = 1
        save_checkpoint(args.iteration, model, None, None, args.num_floating_point_operations_so_far)
        torch.distributed.barrier()
        del dense_model_for_upcycling
        if (args.fp16 or args.bf16) and optimizer is not None:
            optimizer.reload_model_params()
        print_rank_0(f'Upcycled checkpoint saved to {args.save}')

    if (args.load is not None or args.pretrained_checkpoint is not None) and not args.moe_use_upcycling:
        one_logger and one_logger.log_metrics({
            'load_checkpoint_start_time': one_logger_utils.get_timestamp_in_ms()
        })
        timers('load-checkpoint', log_level=0).start(barrier=True)

        args.iteration, args.num_floating_point_operations_so_far = load_checkpoint(
                model, optimizer, opt_param_scheduler, checkpointing_context=checkpointing_context,
                skip_load_to_model_and_opt=HAVE_FSDP2 and args.use_torch_fsdp2)
        timers('load-checkpoint').stop(barrier=True)
        timers.log(['load-checkpoint'])
        one_logger and one_logger.log_metrics({
            'load_checkpoint_finish_time': one_logger_utils.get_timestamp_in_ms(),
            'load_checkpoint_time': timers('load-checkpoint').active_time()
        })
    else:
        args.iteration = 0
        args.num_floating_point_operations_so_far = 0

    restore_consumed_tokens(getattr(args, "consumed_train_tokens", 0))

    # get model without FP16 and/or DDP wrappers
    if args.iteration == 0 and len(unwrapped_model) == 1 \
        and hasattr(unwrapped_model[0], 'init_state_dict_from_bert'):
        print_rank_0("Initializing ICT from pretrained BERT model")
        unwrapped_model[0].init_state_dict_from_bert()
        if args.fp16:
            optimizer.reload_model_params()

    # Convert checkpoint format.
    if args.ckpt_convert_format is not None:
        load_ckpt_format = args.ckpt_format
        args.ckpt_format = args.ckpt_convert_format
        args.save = os.path.join(args.ckpt_convert_save, args.ckpt_convert_format)
        update_use_dist_ckpt(args)

        save_checkpoint(args.iteration, model, optimizer, opt_param_scheduler,
                        args.num_floating_point_operations_so_far,
                        preprocess_common_state_dict_fn=preprocess_common_state_dict)

        print_rank_0("> converted checkpoint: %s -> %s." % (load_ckpt_format, args.ckpt_format))
        torch.distributed.barrier()
        exit()

    if args.reset_iterations is not None:
        args.iteration = args.reset_iterations

    return model, optimizer, opt_param_scheduler


def dummy_train_step(data_iterator):
    """Single dummy training step."""
    num_microbatches = get_num_microbatches()
    for _ in range(num_microbatches):
        # Re-use methods used in get_batch() from pretrain_{gpt, mamba}.py.
        batch = get_batch_on_this_tp_rank(data_iterator)
        batch = get_batch_on_this_cp_rank(batch)


def train_step(forward_step_func, data_iterator,
               model, optimizer, opt_param_scheduler, config):
    """Single training step."""
    args = get_args()
    timers = get_timers()

    rerun_state_machine = get_rerun_state_machine()
    while rerun_state_machine.should_run_forward_backward(data_iterator):
        # Set grad to zero.
        for model_chunk in model:
            model_chunk.zero_grad_buffer()
        optimizer.zero_grad()

    # Forward pass.
    forward_backward_func = get_forward_backward_func()
    losses_reduced = forward_backward_func(
        forward_step_func=forward_step_func,
        data_iterator=data_iterator,
        model=model,
        num_microbatches=get_num_microbatches(),
        seq_length=get_sequence_length(),
        # seq_length=args.seq_length,
        micro_batch_size=args.micro_batch_size,
        decoder_seq_length=args.decoder_seq_length,
        forward_only=False)
    should_checkpoint, should_exit, exit_code = rerun_state_machine.should_checkpoint_and_exit()
    if should_exit:
        return {}, True, should_checkpoint, should_exit, exit_code, None, None

    # Empty unused memory.
    if args.empty_unused_memory_level >= 1:
        torch.cuda.empty_cache()

    # Vision gradients.
    if args.vision_pretraining and args.vision_pretraining_type == "dino":
        unwrapped_model = unwrap_model(model[0])
        unwrapped_model.cancel_gradients_last_layer(args.curr_iteration)

    # Update parameters.

    timers('optimizer', log_level=1).start(barrier=args.barrier_with_L1_time)
    update_successful, grad_norm, num_zeros_in_grad = optimizer.step()
    timers('optimizer').stop()

    # when freezing sub-models we may have a mixture of successful and unsucessful ranks,
    # so we must gather across mp ranks
    update_successful = logical_and_across_model_parallel_group(update_successful)
    # grad_norm and num_zeros_in_grad will be None on ranks without trainable params,
    # so we must gather across mp ranks
    grad_norm = reduce_max_stat_across_model_parallel_group(grad_norm)
    if args.log_num_zeros_in_grad:
        num_zeros_in_grad = reduce_max_stat_across_model_parallel_group(num_zeros_in_grad)

    # Vision momentum.
    if args.vision_pretraining and args.vision_pretraining_type == "dino":
        unwrapped_model = unwrap_model(model[0])
        unwrapped_model.update_momentum(args.curr_iteration)

    # Update learning rate.
    if update_successful:
        increment = get_num_microbatches() * \
                    args.micro_batch_size * \
                    args.data_parallel_size
        opt_param_scheduler.step(increment=increment)
        skipped_iter = 0
    else:
        skipped_iter = 1

    # Empty unused memory.
    if args.empty_unused_memory_level >= 2:
        torch.cuda.empty_cache()

    if mpu.is_pipeline_last_stage(ignore_virtual=True):
        # Average loss across microbatches.
        loss_reduced = {}
        for key in losses_reduced[0].keys():
            numerator = 0
            denominator = 0
            for x in losses_reduced:
                val = x[key]
                # there is one dict per microbatch. in new reporting, we average
                # over the total number of tokens across the global batch.
                if isinstance(val, tuple) or isinstance(val, list):
                    numerator += val[0]
                    denominator += val[1]
                else:
                    # legacy behavior. we average over the number of microbatches,
                    # and so the denominator is 1.
                    numerator += val
                    denominator += 1
            loss_reduced[key] = numerator / denominator
        return loss_reduced, skipped_iter, should_checkpoint, should_exit, exit_code, grad_norm, num_zeros_in_grad
    return {}, skipped_iter, should_checkpoint, should_exit, exit_code, grad_norm, num_zeros_in_grad


def training_log(loss_dict, total_loss_dict, learning_rate, decoupled_learning_rate, iteration,
                 loss_scale, report_memory_flag, skipped_iter,
                 grad_norm, params_norm, num_zeros_in_grad,
                 num_floating_point_operations=num_floating_point_operations,
                 ):
    """Log training information such as losses, timing, ...."""
    args = get_args()
    timers = get_timers()
    writer = get_tensorboard_writer()
    wandb_writer = get_wandb_writer()
    one_logger = get_one_logger()

    # Advanced, skipped, and Nan iterations.
    advanced_iters_key = 'advanced iterations'
    skipped_iters_key = 'skipped iterations'
    nan_iters_key = 'nan iterations'
    # Advanced iterations.
    if not skipped_iter:
        total_loss_dict[advanced_iters_key] = total_loss_dict.get(
            advanced_iters_key, 0) + 1
    else:
        if advanced_iters_key not in total_loss_dict:
            total_loss_dict[advanced_iters_key] = 0
    # Skipped iterations.
    total_loss_dict[skipped_iters_key] = total_loss_dict.get(
        skipped_iters_key, 0) + skipped_iter
    # Update losses and set nan iterations
    got_nan = False
    for key in loss_dict:
        if not skipped_iter:
            total_loss_dict[key] = total_loss_dict.get(
                key, torch.tensor([0.0], dtype=torch.float, device='cuda')) + loss_dict[key]
        else:
            value = loss_dict[key].float().sum().item()
            is_nan = value == float('inf') or \
                     value == -float('inf') or \
                     value != value
            got_nan = got_nan or is_nan
    total_loss_dict[nan_iters_key] = total_loss_dict.get(
        nan_iters_key, 0) + int(got_nan)

    # Logging.
    timers_to_log = [
        'forward-backward',
        'forward-compute',
        'backward-compute',
        'batch-generator',
        'forward-recv',
        'forward-send',
        'backward-recv',
        'backward-send',
        'forward-send-forward-recv',
        'forward-send-backward-recv',
        'backward-send-forward-recv',
        'backward-send-backward-recv',
        'forward-backward-send-forward-backward-recv',
        'layernorm-grads-all-reduce',
        'embedding-grads-all-reduce',
        'all-grads-sync',
        'params-all-gather',
        'optimizer-copy-to-main-grad',
        'optimizer-unscale-and-check-inf',
        'optimizer-clip-main-grad',
        'optimizer-count-zeros',
        'optimizer-inner-step',
        'optimizer-copy-main-to-model-params',
        'optimizer']

    # Calculate batch size.
    batch_size = args.micro_batch_size * args.data_parallel_size * \
        get_num_microbatches()

    # Track app tag & app tag ID
    one_logger_utils.track_app_tag(batch_size, args.world_size, args.seq_length)

    total_iterations = total_loss_dict[advanced_iters_key] + \
                       total_loss_dict[skipped_iters_key]

    # learning rate will be None on ranks without trainable params, so we must gather across mp ranks
    learning_rate = reduce_max_stat_across_model_parallel_group(learning_rate)
    # Tensorboard values.
    # Timer requires all the ranks to call.
    if args.log_timers_to_tensorboard and \
       (iteration % args.tensorboard_log_interval == 0):
        timers.write(timers_to_log, writer, iteration,
                     normalizer=total_iterations)
    if writer and (iteration % args.tensorboard_log_interval == 0):
        if args.record_memory_history and is_last_rank():
            snapshot = torch.cuda.memory._snapshot()
            from pickle import dump
            with open(args.memory_snapshot_path , 'wb') as f:
                dump(snapshot, f)

        if wandb_writer:
            wandb_writer.log({'samples vs steps': args.consumed_train_samples},
                             iteration)
        writer.add_scalar('learning-rate', learning_rate, iteration)
        writer.add_scalar('learning-rate vs samples', learning_rate,
                            args.consumed_train_samples)
        if wandb_writer:
            wandb_writer.log({'learning-rate': learning_rate}, iteration)
        if args.decoupled_lr is not None:
            writer.add_scalar('decoupled-learning-rate', decoupled_learning_rate, iteration)
        if args.skipped_train_samples > 0:
            writer.add_scalar('skipped-train-samples', args.skipped_train_samples, iteration)
            if wandb_writer:
                wandb_writer.log({'skipped-train-samples': args.skipped_train_samples}, iteration)
        writer.add_scalar('batch-size', batch_size, iteration)
        writer.add_scalar('batch-size vs samples', batch_size,
                          args.consumed_train_samples)
        if wandb_writer:
            wandb_writer.log({'batch-size': batch_size}, iteration)
        for key in loss_dict:
            writer.add_scalar(key , loss_dict[key], iteration)
            writer.add_scalar(key + ' vs samples', loss_dict[key],
                              args.consumed_train_samples)
            if wandb_writer:
                wandb_writer.log({key: loss_dict[key]}, iteration)
        if args.log_loss_scale_to_tensorboard:
            writer.add_scalar('loss-scale', loss_scale, iteration)
            writer.add_scalar('loss-scale vs samples', loss_scale,
                              args.consumed_train_samples)
            if wandb_writer:
                wandb_writer.log({'loss-scale': loss_scale}, iteration)
        if args.log_world_size_to_tensorboard:
            writer.add_scalar('world-size', args.world_size, iteration)
            writer.add_scalar('world-size vs samples', args.world_size,
                              args.consumed_train_samples)
            if wandb_writer:
                wandb_writer.log({'world-size': args.world_size}, iteration)
        if grad_norm is not None:
            writer.add_scalar('grad-norm', grad_norm, iteration)
            writer.add_scalar('grad-norm vs samples', grad_norm,
                              args.consumed_train_samples)
            if wandb_writer:
                wandb_writer.log({'grad-norm': grad_norm}, iteration)
        if num_zeros_in_grad is not None:
            writer.add_scalar('num-zeros', num_zeros_in_grad, iteration)
            writer.add_scalar('num-zeros vs samples', num_zeros_in_grad,
                              args.consumed_train_samples)
            if wandb_writer:
                wandb_writer.log({'num-zeros': num_zeros_in_grad}, iteration)
        if params_norm is not None:
            writer.add_scalar('params-norm', params_norm, iteration)
            writer.add_scalar('params-norm vs samples', params_norm,
                              args.consumed_train_samples)
            if wandb_writer:
                wandb_writer.log({'params-norm': params_norm}, iteration)
        if args.log_memory_to_tensorboard:
            mem_stats = torch.cuda.memory_stats()
            writer.add_scalar(
                "mem-reserved-bytes",
                mem_stats["reserved_bytes.all.current"],
                iteration,
            )
            writer.add_scalar(
                "mem-allocated-bytes",
                mem_stats["allocated_bytes.all.current"],
                iteration,
            )
            writer.add_scalar(
                "mem-max-allocated-bytes",
                mem_stats["allocated_bytes.all.peak"],
                iteration,
            )
            writer.add_scalar(
                "mem-allocated-count",
                mem_stats["allocation.all.current"],
                iteration,
            )
    if args.num_experts is not None:
        moe_loss_scale = 1 / get_num_microbatches()
        track_moe_metrics(moe_loss_scale, iteration, writer, wandb_writer, total_loss_dict, args.moe_per_layer_logging)

    if iteration % args.log_interval == 0:
        elapsed_time = timers('interval-time').elapsed(barrier=True)
        elapsed_time_per_iteration = elapsed_time / total_iterations

        throughput = num_floating_point_operations(args, batch_size) / (
            elapsed_time_per_iteration * 10**12 * args.world_size)

        one_logger_utils.track_e2e_metrics(args.log_throughput, throughput)

        if args.log_timers_to_tensorboard:
            if writer:
                writer.add_scalar('iteration-time',
                                  elapsed_time_per_iteration, iteration)
            if wandb_writer:
                wandb_writer.log({'iteration-time': elapsed_time_per_iteration},
                                 iteration)
        log_string = f" [{datetime.now().strftime('%Y-%m-%d %H:%M:%S')}]"
        log_string += ' iteration {:8d}/{:8d} |'.format(
            iteration, args.train_iters)
        log_string += ' consumed samples: {:12d} |'.format(
            args.consumed_train_samples)
        # Log consumed tokens
        log_string += ' consumed tokens: {:15,d} |'.format(
            get_consumed_tokens())
        if writer:
            writer.add_scalar('consumed-tokens',
                              get_consumed_tokens(), iteration)
        if wandb_writer:
            wandb_writer.log({'consumed-tokens': get_consumed_tokens()},
                             iteration)
        # End of Log consumed tokens
        if args.skipped_train_samples > 0:
            log_string += ' skipped samples: {:12d} |'.format(
                args.skipped_train_samples)
        log_string += ' elapsed time per iteration (ms): {:.1f} |'.format(
            elapsed_time_per_iteration * 1000.0)
        if args.log_throughput:
            log_string += f' throughput per GPU (TFLOP/s/GPU): {throughput:.1f} |'
            # Log tokens trained per GPU-second
            tokens_per_gpu_second = args.seq_length * args.global_batch_size / args.world_size / elapsed_time_per_iteration
            log_string += f' token throughput per GPU (tokens/s/GPU): {tokens_per_gpu_second:.1f} |'
            if args.log_timers_to_tensorboard:
                if writer:
                    writer.add_scalar('throughput', throughput, iteration)
                    writer.add_scalar('tokens/s/GPU', tokens_per_gpu_second, iteration)
                if wandb_writer:
                    wandb_writer.log({'throughput': throughput}, iteration)
                    wandb_writer.log({'tokens/s/GPU': tokens_per_gpu_second}, iteration)
        # Decoupled_learning_rate should be not None only on first and last pipeline stage.
        log_string += f' learning rate: {learning_rate:.6E} |'
        if args.decoupled_lr is not None and (mpu.is_pipeline_first_stage(ignore_virtual=True) or
                                              mpu.is_pipeline_last_stage(ignore_virtual=True)):
            assert decoupled_learning_rate is not None
            log_string += f' decoupled learning rate: {decoupled_learning_rate:.6E} |'
        else:
            assert decoupled_learning_rate is None
        log_string += f' global batch size: {batch_size:5d} |'
        for key in total_loss_dict:
            if key not in [advanced_iters_key, skipped_iters_key,
                           nan_iters_key]:
                avg = total_loss_dict[key].item() / \
                      float(max(1, total_loss_dict[advanced_iters_key]))
                if avg > 0.0:
                    log_string += ' {}: {:.6E} |'.format(key, avg)
                total_loss_dict[key] = torch.tensor([0.0], dtype=torch.float, device='cuda')
        log_string += f' loss scale: {loss_scale:.1f} |'
        if grad_norm is not None:
            log_string += f' grad norm: {grad_norm:.3f} |'
        if num_zeros_in_grad is not None:
            log_string += f' num zeros: {num_zeros_in_grad} |'
        if params_norm is not None:
            log_string += f' params norm: {params_norm:.3f} |'
        log_string += ' number of skipped iterations: {:3d} |'.format(
            total_loss_dict[skipped_iters_key])
        log_string += ' number of nan iterations: {:3d} |'.format(
            total_loss_dict[nan_iters_key])
        total_loss_dict[advanced_iters_key] = 0
        total_loss_dict[skipped_iters_key] = 0
        total_loss_dict[nan_iters_key] = 0
        print_rank_last(log_string)
        if report_memory_flag:
            # Report memory after optimizer state has been initialized.
            if torch.distributed.get_rank() == 0:
                num_microbatches = get_num_microbatches()
                report_theoretical_memory(args, num_microbatches=num_microbatches, verbose=True)
            report_memory(f'(after {iteration} iterations)')
            report_memory_flag = False
        timers.log(timers_to_log, normalizer=args.log_interval)

    return report_memory_flag


def compute_throughputs_and_append_to_progress_log(iteration,
                                                   num_floating_point_operations_so_far):
    args = get_args()
    if args.save is None:
        return

    # Compute job throughput.
    # args.num_floating_point_operations_so_far keeps track of floating-point operations
    # completed at the start of job.
    global _TRAIN_START_TIME
    job_throughput = \
        (num_floating_point_operations_so_far -
         args.num_floating_point_operations_so_far) / (
            (time.time() - _TRAIN_START_TIME) * 10**12 * args.world_size)

    # Compute cumulative throughput since jobs of this world size were launched.
    # `get_start_time_from_progress_log` returns start time and number of floating-point
    # operations of first job of this world size.
    start_time, start_num_floating_point_operations = get_start_time_from_progress_log()
    elapsed_time = (datetime.now() - start_time).total_seconds()
    cumulative_throughput = \
        (num_floating_point_operations_so_far -
         start_num_floating_point_operations) / (
            elapsed_time * 10**12 * args.world_size)

    tokens_so_far = args.consumed_train_samples * args.seq_length
    saved_ckpt_prefix = 'Saving async checkpoint' if args.async_save else 'Saved checkpoint'
    append_to_progress_log(f"{saved_ckpt_prefix}\tIteration: {iteration}\t"
                           f"Job throughput: {job_throughput:.1f} TFLOP/s/GPU\t"
                           f"Cumulative throughput: {cumulative_throughput:.1f} TFLOP/s/GPU\t"
                           f"Floating-point operations: {num_floating_point_operations_so_far:.2e}\t"
                           f"Tokens (in billions): {tokens_so_far / 10**9:.2f}")


def enable_forward_pre_hook(model_chunks):
    for model_chunk in model_chunks:
        assert isinstance(model_chunk, DDP)
        model_chunk.enable_forward_pre_hook()


def disable_forward_pre_hook(model_chunks, param_sync=True):
    for model_chunk in model_chunks:
        assert isinstance(model_chunk, DDP)
        model_chunk.disable_forward_pre_hook(param_sync=param_sync)


def save_checkpoint_and_time(iteration, model, optimizer, opt_param_scheduler,
                             num_floating_point_operations_so_far, checkpointing_context,
                             non_persistent_ckpt=False, train_data_iterator=None):
    args = get_args()
    timers = get_timers()

    # Stop timer to get accurate train interval time and exclude checkpointing duration
    timers('interval-time').stop()
    # Extra barrier is added to make sure all ranks report the max time.
    timer_key = 'save-checkpoint-non-persistent' if non_persistent_ckpt else 'save-checkpoint'
    timers(timer_key, log_level=0).start(barrier=True)

    # Log E2E metrics before save-checkpoint
    one_logger_utils.track_e2e_metrics()
    if args.use_distributed_optimizer and args.overlap_param_gather:
        disable_forward_pre_hook(model)
    save_checkpoint(iteration, model, optimizer, opt_param_scheduler,
                    num_floating_point_operations_so_far, checkpointing_context,
                    non_persistent_ckpt=non_persistent_ckpt, train_data_iterator=train_data_iterator,
                    preprocess_common_state_dict_fn=preprocess_common_state_dict)
    if args.use_distributed_optimizer and args.overlap_param_gather:
        enable_forward_pre_hook(model)
    timers(timer_key).stop(barrier=True)
    timers.log([timer_key])

    # Log E2E metrics after save-checkpoint
    one_logger_utils.track_e2e_metrics()
    save_checkpoint_duration = timers(timer_key).elapsed()
    one_logger_utils.on_save_checkpoint_end(save_checkpoint_duration, iteration, args.async_save)

    if args.log_progress and not non_persistent_ckpt:
        compute_throughputs_and_append_to_progress_log(iteration,
                                                       num_floating_point_operations_so_far)

    # Recover timing
    timers('interval-time', log_level=0).start(barrier=True)


def post_training_step_callbacks(model, optimizer, opt_param_scheduler, iteration, prof,
                                 num_floating_point_operations_since_last_log_event):
    """Run all post-training-step functions (e.g., FT heartbeats, GC)."""
    args = get_args()

    # Bring CPU and GPU back in sync if on right iteration.
    if args.train_sync_interval and iteration % args.train_sync_interval == 0:
        torch.cuda.synchronize()

    # Straggler detector.
    if iteration % args.log_interval == 0 and args.log_straggler:
        stimer.report(num_floating_point_operations_since_last_log_event, args.log_interval)
        num_floating_point_operations_since_last_log_event = 0.0

    # Check weight hash across DP replicas.
    if args.check_weight_hash_across_dp_replicas_interval is not None and \
            iteration % args.check_weight_hash_across_dp_replicas_interval == 0:
        if args.use_distributed_optimizer and args.overlap_param_gather:
            disable_forward_pre_hook(model)
        assert check_param_hashes_across_dp_replicas(model, cross_check=True), \
            "Parameter hashes not matching across DP replicas"
        torch.distributed.barrier()
        print_rank_0(f">>> Weight hashes match after {iteration} iterations...")
        if args.use_distributed_optimizer and args.overlap_param_gather:
            enable_forward_pre_hook(model)

    # Autoresume.
    if args.adlr_autoresume and \
        (iteration % args.adlr_autoresume_interval == 0):
        check_adlr_autoresume_termination(iteration, model, optimizer,
                                          opt_param_scheduler)

    # Profiling.
    if args.profile and \
        iteration == args.profile_step_end and \
        torch.distributed.get_rank() in args.profile_ranks:
        if args.use_pytorch_profiler:
            assert prof is not None
            prof.stop()
        else:
            torch.cuda.cudart().cudaProfilerStop()

    # Manual garbage collection.
    if args.manual_gc:
        if args.manual_gc_interval != 0 and iteration % args.manual_gc_interval == 0:
            gc.collect()


def checkpoint_and_decide_exit(model, optimizer, opt_param_scheduler, iteration,
                               num_floating_point_operations_so_far, checkpointing_context,
                               train_data_iterator):
    """Save checkpoint and decide whether to exit based on arguments (e.g., if
    --exit-duration-in-mins is set). Actual exit happens in main training loop
    based on the return value of this function."""
    args = get_args()
    timers = get_timers()

    # Exit based on signal handler.
    saved_checkpoint = False
    if args.exit_signal_handler:
        signal_handler = get_signal_handler()
        if any(signal_handler.signals_received()):
            if args.save:
                save_checkpoint_and_time(iteration, model, optimizer,
                                         opt_param_scheduler,
                                         num_floating_point_operations_so_far,
                                         checkpointing_context, train_data_iterator=train_data_iterator)
            print_datetime('exiting program after receiving SIGTERM.')

            return True

    # Regular save (persistent and non-persistent).
    if args.save and args.save_interval and \
        iteration % args.save_interval == 0:
        save_checkpoint_and_time(iteration, model, optimizer,
                                 opt_param_scheduler,
                                 num_floating_point_operations_so_far,
                                 checkpointing_context, train_data_iterator=train_data_iterator)
        saved_checkpoint = True

    elif args.save and args.non_persistent_save_interval and \
        iteration % args.non_persistent_save_interval == 0:
        save_checkpoint_and_time(iteration, model, optimizer,
                                 opt_param_scheduler,
                                 num_floating_point_operations_so_far,
                                 checkpointing_context,
                                 non_persistent_ckpt=True, train_data_iterator=train_data_iterator)
        saved_checkpoint = True

    # Exit based on duration.
    if args.exit_duration_in_mins:
        train_time = (time.time() - _TRAIN_START_TIME) / 60.0
        done_cuda = torch.tensor(
            [train_time > args.exit_duration_in_mins],
            dtype=torch.int, device='cuda')
        torch.distributed.all_reduce(
            done_cuda, op=torch.distributed.ReduceOp.MAX)
        done = done_cuda.item()
        if done:
            if args.save and not saved_checkpoint:
                save_checkpoint_and_time(iteration, model, optimizer,
                                         opt_param_scheduler,
                                         num_floating_point_operations_so_far,
                                         checkpointing_context, train_data_iterator=train_data_iterator)
            print_datetime(f'exiting program after {train_time} minutes')

            return True

    # Exit based on iterations.
    if args.exit_interval and iteration % args.exit_interval == 0:
        if args.save and not saved_checkpoint:
            save_checkpoint_and_time(iteration, model, optimizer,
                                     opt_param_scheduler,
                                     num_floating_point_operations_so_far,
                                     checkpointing_context, train_data_iterator=train_data_iterator)
        torch.distributed.barrier()
        print_datetime(f'exiting program at iteration {iteration}')

        return True

    return False


def train(forward_step_func, model, optimizer, opt_param_scheduler,
          train_data_iterator, valid_data_iterator,
          process_non_loss_data_func, config, checkpointing_context, non_loss_data_func,
          extra_valid_data_iterators=None,
          num_floating_point_operations=num_floating_point_operations,
          ):
    """Training function: run train_step desired number of times, run validation, checkpoint."""
    args = get_args()
    timers = get_timers()
    one_logger = get_one_logger()

    # Write args to tensorboard
    write_args_to_tensorboard()

    # Turn on training mode which enables dropout.
    for model_module in model:
        model_module.train()

    # Tracking loss.
    total_loss_dict = {}

    # Iterations.
    iteration = args.iteration
    # Make sure rerun_state_machine has the right iteration loaded from checkpoint.
    rerun_state_machine = get_rerun_state_machine()
    if rerun_state_machine.current_iteration != iteration:
        print_rank_0(f"Setting rerun_state_machine.current_iteration to {iteration}...")
        rerun_state_machine.current_iteration = iteration

    # Track E2E metrics at the start of training.
    one_logger_utils.on_train_start(iteration=iteration, consumed_train_samples=args.consumed_train_samples,
                                    train_samples=args.train_samples, seq_length=args.seq_length,
                                    train_iters=args.train_iters, save=args.save, async_save=args.async_save,
                                    log_throughput=args.log_throughput,
                                    num_floating_point_operations_so_far=args.num_floating_point_operations_so_far)

    num_floating_point_operations_so_far = args.num_floating_point_operations_so_far

    # Setup some training config params.
    config.grad_scale_func = optimizer.scale_loss
    config.timers = timers
    if isinstance(model[0], DDP) and args.overlap_grad_reduce:
        assert config.no_sync_func is None, \
            ('When overlap_grad_reduce is True, config.no_sync_func must be None; '
             'a custom no_sync_func is not supported when overlapping grad-reduce')
        config.no_sync_func = [model_chunk.no_sync for model_chunk in model]
        if len(model) == 1:
            config.no_sync_func = config.no_sync_func[0]
        if args.align_grad_reduce:
            config.grad_sync_func = [model_chunk.start_grad_sync for model_chunk in model]
            if len(model) == 1:
                config.grad_sync_func = config.grad_sync_func[0]
    if args.overlap_param_gather and args.align_param_gather:
        config.param_sync_func = [model_chunk.start_param_sync for model_chunk in model]
        if len(model) == 1:
            config.param_sync_func = config.param_sync_func[0]
    config.finalize_model_grads_func = finalize_model_grads

    timers('interval-time', log_level=0).start(barrier=True)
    print_datetime('before the start of training step')
    report_memory_flag = True
    pre_hook_enabled = False
    should_exit = False
    exit_code = 0

    if args.manual_gc:
        # Disable the default garbage collector and perform the collection manually.
        # This is to align the timing of garbage collection across ranks.
        assert args.manual_gc_interval >= 0, \
            'Manual garbage collection interval should be larger than or equal to 0'
        gc.disable()
        gc.collect()

    # Singleton initialization of straggler detector.
    if args.log_straggler:
        global stimer
        world = torch.distributed.get_world_size()
        rank = torch.distributed.get_rank()
        mmcnt = args.straggler_minmax_count
        stimer.configure(world, rank,
                mmcnt = mmcnt,
                enabled = not args.disable_straggler_on_startup,
                port = args.straggler_ctrlr_port)
    num_floating_point_operations_since_last_log_event = 0.0

    num_microbatches = get_num_microbatches()
    eval_duration = 0.0
    eval_iterations = 0

    def get_e2e_base_metrics():
        """Get base metrics values for one-logger to calculate E2E tracking metrics.
        """
        num_floating_point_operations_since_current_train_start = \
            num_floating_point_operations_so_far - args.num_floating_point_operations_so_far
        return {
            'iteration': iteration,
            'train_duration': timers('interval-time').active_time(),
            'eval_duration': eval_duration,
            'eval_iterations': eval_iterations,
            'total_flops_since_current_train_start': num_floating_point_operations_since_current_train_start,
            'num_floating_point_operations_so_far': num_floating_point_operations_so_far,
            'consumed_train_samples': args.consumed_train_samples,
            'world_size': args.world_size,
            'seq_length': args.seq_length
        }
    # Cache into one-logger for callback.
    if one_logger:
        with one_logger.get_context_manager():
            one_logger.store_set('get_e2e_base_metrics', get_e2e_base_metrics)

    prof = None
    if args.profile and torch.distributed.get_rank() in args.profile_ranks and args.use_pytorch_profiler:
        prof = torch.profiler.profile(
        schedule=torch.profiler.schedule(
            wait=max(args.profile_step_start-1, 0),
            warmup=1 if args.profile_step_start > 0 else 0,
            active=args.profile_step_end-args.profile_step_start,
            repeat=1),
        on_trace_ready=torch.profiler.tensorboard_trace_handler(args.tensorboard_dir),
        record_shapes=True,
        with_stack=True)
        prof.start()

    start_iteration = iteration
    # Disable forward pre-hook to start training to ensure that errors in checkpoint loading
    # or random initialization don't propagate to all ranks in first all-gather (which is a
    # no-op if things work correctly).
    if args.use_distributed_optimizer and args.overlap_param_gather:
        disable_forward_pre_hook(model, param_sync=False)
        # Also remove param_sync_func temporarily so that sync calls made in
        # `forward_backward_func` are no-ops.
        param_sync_func = config.param_sync_func
        config.param_sync_func = None
        pre_hook_enabled = False
    # Also, check weight hash across DP replicas to be very pedantic.
    if args.check_weight_hash_across_dp_replicas_interval is not None:
        assert check_param_hashes_across_dp_replicas(model, cross_check=True), \
            "Parameter hashes not matching across DP replicas"
        torch.distributed.barrier()
        print_rank_0(f">>> Weight hashes match after {iteration} iterations...")

    # Run training iterations till done.
    while iteration < args.train_iters:
        if args.profile and torch.distributed.get_rank() in args.profile_ranks:
            if args.use_pytorch_profiler:
                prof.step()
            elif iteration == args.profile_step_start:
                torch.cuda.cudart().cudaProfilerStart()
                torch.autograd.profiler.emit_nvtx(record_shapes=True).__enter__()

        ft_integration.on_checkpointing_start()
        maybe_finalize_async_save(blocking=False)
        ft_integration.on_checkpointing_end(is_async_finalization=True)

        # Update number of microbatches first without consistency check to decide if a
        # checkpoint should be saved. If the number of microbatches is different
        # from the previous iteration, save a checkpoint. Then run consistency check
        # to make sure training configuration is still valid.
        update_num_microbatches(args.consumed_train_samples, consistency_check=False, verbose=True)
        if get_num_microbatches() != num_microbatches and iteration != 0:
            assert get_num_microbatches() > num_microbatches, \
                (f"Number of microbatches should be increasing due to batch size rampup; "
                 f"instead going from {num_microbatches} to {get_num_microbatches()}")
            if args.save is not None:
                save_checkpoint_and_time(iteration, model, optimizer,
                                         opt_param_scheduler,
                                         num_floating_point_operations_so_far,
                                         checkpointing_context, train_data_iterator=train_data_iterator)
        num_microbatches = get_num_microbatches()
        update_num_microbatches(args.consumed_train_samples, consistency_check=True, verbose=True)

<<<<<<< HEAD
        set_seqlen_iteration(iteration)
=======
        # Completely skip iteration if needed.
        if iteration in args.iterations_to_skip:
            # Dummy train_step to fast forward train_data_iterator.
            dummy_train_step(train_data_iterator)
            iteration += 1
            batch_size = mpu.get_data_parallel_world_size() * \
                         args.micro_batch_size * \
                         get_num_microbatches()
            args.consumed_train_samples += batch_size
            args.skipped_train_samples += batch_size
            continue
>>>>>>> c91756d2

        # Run training step.
        args.curr_iteration = iteration
        ft_integration.on_training_step_start()
        loss_dict, skipped_iter, should_checkpoint, should_exit, exit_code, grad_norm, num_zeros_in_grad = \
            train_step(forward_step_func,
                       train_data_iterator,
                       model,
                       optimizer,
                       opt_param_scheduler,
                       config)

        curr_sequence_length = get_sequence_length()

        ft_integration.on_training_step_end()
        if should_checkpoint:
            save_checkpoint_and_time(iteration, model, optimizer,
                                     opt_param_scheduler,
                                     num_floating_point_operations_so_far,
                                     checkpointing_context, train_data_iterator=train_data_iterator)
        if should_exit:
            break

        # Enable forward pre-hooks after first set of forward and backward passes.
        # When running in fp16, skip all NaN iterations until steady-state loss scaling value
        # is reached.
        if iteration == start_iteration:
            if skipped_iter:
                # Only enable forward pre-hook after a training step has successfully run. Relevant
                # for fp16 codepath where first XX iterations are skipped until steady-state loss
                # scale value is reached.
                start_iteration = iteration + 1
            else:
                # Enable forward pre-hook after training step has successfully run. All subsequent
                # forward passes will use the forward pre-hook / `param_sync_func` in
                # `forward_backward_func`.
                if args.use_distributed_optimizer and args.overlap_param_gather:
                    enable_forward_pre_hook(model)
                    config.param_sync_func = param_sync_func
                    pre_hook_enabled = True

        iteration += 1
        batch_size = mpu.get_data_parallel_world_size() * \
                     args.micro_batch_size * \
                     get_num_microbatches()
        update_consumed_tokens(batch_size * curr_sequence_length) # update consumed tokens
        args.consumed_train_tokens = get_consumed_tokens()
        args.consumed_train_samples += batch_size
        num_skipped_samples_in_batch = (get_current_global_batch_size() -
                                        get_current_running_global_batch_size())
        if args.decrease_batch_size_if_needed:
            assert num_skipped_samples_in_batch >= 0
        else:
            assert num_skipped_samples_in_batch == 0
        args.skipped_train_samples += num_skipped_samples_in_batch
        num_floating_point_operations_in_batch = num_floating_point_operations(args, batch_size)
        num_floating_point_operations_so_far += num_floating_point_operations_in_batch
        num_floating_point_operations_since_last_log_event += num_floating_point_operations_in_batch

        # Logging.
        if not optimizer.is_stub_optimizer:
            loss_scale = optimizer.get_loss_scale().item()
        else:
            loss_scale = 1.0
        params_norm = None

        if args.log_params_norm:
            params_norm = calc_params_l2_norm(model)
        learning_rate = None
        decoupled_learning_rate = None
        for param_group in optimizer.param_groups:
            if param_group['is_decoupled_lr']:
                decoupled_learning_rate = param_group['lr']
            else:
                learning_rate = param_group['lr']
        report_memory_flag = training_log(loss_dict, total_loss_dict,
                                          learning_rate,
                                          decoupled_learning_rate,
                                          iteration, loss_scale,
                                          report_memory_flag, skipped_iter,
                                          grad_norm, params_norm, num_zeros_in_grad,
                                          num_floating_point_operations=num_floating_point_operations,
                                          )

        # Evaluation.
        if args.eval_interval and iteration % args.eval_interval == 0 and \
           (args.do_valid or extra_valid_data_iterators):
            timers('interval-time').stop()
            if args.use_distributed_optimizer and args.overlap_param_gather:
                disable_forward_pre_hook(model)
                pre_hook_enabled = False
            if args.manual_gc and args.manual_gc_eval:
                # Collect all objects.
                gc.collect()
            prefix = f'iteration {iteration}'
            timers('eval-time', log_level=0).start(barrier=True)
            if args.do_valid:
                evaluate_and_print_results(prefix, forward_step_func,
                                           valid_data_iterator, model,
                                           iteration, process_non_loss_data_func,
                                           config, verbose=False, write_to_tensorboard=True,
                                           non_loss_data_func=non_loss_data_func)
            # Extra validations
            if extra_valid_data_iterators:
                for i, extra_valid_data_iterator in enumerate(extra_valid_data_iterators):
                    num_samples = args.extra_valid_data_samples[i]
                    data_name = args.extra_valid_data_names[i]
                    print_rank_0(f">>>> {i=} {extra_valid_data_iterator=} {num_samples=} {data_name=}")
                    eval_iters = num_samples // args.global_batch_size
                    old_eval_iters = args.eval_iters
                    old_consumed_valid_samples = args.consumed_valid_samples
                    args.eval_iters = eval_iters
                    # Run evaluation for extra datasets
                    evaluate_and_print_results(prefix, forward_step_func,
                                               extra_valid_data_iterator, model,
                                               iteration, process_non_loss_data_func,
                                               config, verbose=False, write_to_tensorboard=True,
                                               non_loss_data_func=non_loss_data_func,
                                               group_prefix=data_name,
                                               )
                    # Reset iter count
                    args.eval_iters = old_eval_iters
                    args.consumed_valid_samples = old_consumed_valid_samples
            # End Extra validations
            eval_duration += timers('eval-time').elapsed()
            eval_iterations += args.eval_iters
            timers('eval-time').stop()
            one_logger_utils.track_e2e_metrics()

            if args.manual_gc and args.manual_gc_eval:
                # Collect only the objects created and used in evaluation.
                gc.collect(generation=0)
            if args.use_distributed_optimizer and args.overlap_param_gather:
                enable_forward_pre_hook(model)
                pre_hook_enabled = True
            timers('interval-time', log_level=0).start(barrier=True)

        # Miscellaneous post-training-step functions (e.g., FT heartbeats, GC).
        # Some of these only happen at specific iterations.
        post_training_step_callbacks(model, optimizer, opt_param_scheduler, iteration, prof,
                                     num_floating_point_operations_since_last_log_event)

        # Checkpoint and decide whether to exit.
        should_exit = checkpoint_and_decide_exit(model, optimizer, opt_param_scheduler, iteration,
                                                 num_floating_point_operations_so_far,
                                                 checkpointing_context, train_data_iterator)
        if should_exit:
            break

    one_logger_utils.track_e2e_metrics()

    # Flush TensorBoard, WandB writers and one-logger.
    writer = get_tensorboard_writer()
    if writer:
        writer.flush()

    # Close out pre-hooks if using distributed optimizer and overlapped param gather.
    if pre_hook_enabled:
        disable_forward_pre_hook(model)

    ft_integration.on_checkpointing_start()
    # This will finalize all unfinalized async request and terminate
    # a persistent async worker if persistent ckpt worker is enabled
    maybe_finalize_async_save(blocking=True, terminate=True)
    ft_integration.on_checkpointing_end(is_async_finalization=True)
    if args.enable_ft_package and ft_integration.get_rank_monitor_client() is not None:
        ft_integration.get_rank_monitor_client().shutdown_workload_monitoring()

    # If any exit conditions (signal handler, duration, iterations) have been reached, exit.
    if should_exit:
        wandb_writer = get_wandb_writer()
        if wandb_writer:
            wandb_writer.finish()
        ft_integration.shutdown()
        sys.exit(exit_code)

    return iteration, num_floating_point_operations_so_far


def evaluate(forward_step_func,
             data_iterator,
             model,
             process_non_loss_data_func,
             config,
             verbose=False,
             non_loss_data_func=None):
    """Evaluation."""
    args = get_args()
    timers = get_timers()

    timers('evaluate', log_level=0).start(barrier=True)

    if args.vision_pretraining and args.vision_pretraining_type == "dino":
        from megatron.legacy.model.vision.knn_monitor import compute_feature_bank
        compute_feature_bank(model)

    # Turn on evaluation mode which disables dropout.
    for model_module in model:
        model_module.eval()

    # Disable result validation during evaluation
    rerun_state_machine = get_rerun_state_machine()
    rerun_mode = rerun_state_machine.get_mode()
    rerun_state_machine.set_mode(RerunMode.DISABLED)

    total_loss_dict = {}

    # make validation batch size independent from training batch size
    eval_batch_size = args.global_batch_size
    eval_num_microbatches = eval_batch_size // \
        (args.micro_batch_size * args.data_parallel_size)

    with torch.no_grad():
        iteration = 0
        if verbose:
            print_rank_0(f'Evaluating on {args.eval_iters * eval_batch_size} samples')
        while iteration < args.eval_iters:
            iteration += 1
            if verbose:
                print_rank_0(f'Evaluating iter {iteration}/{args.eval_iters}')

            forward_backward_func = get_forward_backward_func()
            # Don't care about timing during evaluation
            config.timers = None
            ft_integration.on_eval_step_start()
            loss_dicts = forward_backward_func(
                forward_step_func=forward_step_func,
                data_iterator=data_iterator,
                model=model,
                num_microbatches=eval_num_microbatches,
                seq_length=args.seq_length,
                micro_batch_size=args.micro_batch_size,
                decoder_seq_length=args.decoder_seq_length,
                forward_only=True)
            ft_integration.on_eval_step_end()
            config.timers = get_timers()

            # Empty unused memory
            if args.empty_unused_memory_level >= 1:
                torch.cuda.empty_cache()

            if mpu.is_pipeline_last_stage(ignore_virtual=True):
                # Reduce across processes.
                for loss_dict in loss_dicts:
                    for key in loss_dict:
                        if key not in total_loss_dict:
                            total_loss_dict[key] = torch.tensor([0.0, 0.0], dtype=torch.float).cuda()
                        val = loss_dict[key]
                        if isinstance(val, tuple) or isinstance(val, list):
                            total_loss_dict[key][0] += val[0]
                            total_loss_dict[key][1] += val[1]
                        else:
                            total_loss_dict[key][0] += val
                            total_loss_dict[key][1] += 1

            args.consumed_valid_samples += eval_batch_size

            if args.exit_duration_in_mins:
                train_time = (time.time() - _TRAIN_START_TIME) / 60.0
                done_cuda = torch.tensor(
                    [train_time > args.exit_duration_in_mins],
                    dtype=torch.int, device='cuda')
                torch.distributed.all_reduce(
                    done_cuda, op=torch.distributed.ReduceOp.MAX)
                done = done_cuda.item()
                if done:
                    rerun_state_machine.set_mode(rerun_mode)
                    print_rank_0('Exiting during evaluation, timelimit reached')
                    return None, None, True

        collected_non_loss_data = None
        if non_loss_data_func is not None:
            collected_non_loss_data = non_loss_data_func(model)
        elif process_non_loss_data_func is not None and is_last_rank():
            collected_non_loss_data = forward_backward_func(
                forward_step_func=forward_step_func,
                data_iterator=data_iterator,
                model=model,
                num_microbatches=get_num_microbatches(),
                seq_length=args.seq_length,
                micro_batch_size=args.micro_batch_size,
                decoder_seq_length=args.decoder_seq_length,
                forward_only=True,
                collect_non_loss_data=True)

    # Move model back to the train mode.
    for model_module in model:
        model_module.train()

    for key in total_loss_dict:
        numerator, denominator = total_loss_dict[key]
        total_loss_dict[key] = numerator / denominator

    timers('evaluate').stop()
    timers.log(['evaluate'])

    rerun_state_machine.set_mode(rerun_mode)

    rerun_state_machine.set_mode(rerun_mode)

    return total_loss_dict, collected_non_loss_data, False

def evaluate_and_print_results(prefix, forward_step_func,
                               data_iterator, model,
                               iteration, process_non_loss_data_func, config,
                               verbose=False, write_to_tensorboard=True, non_loss_data_func=None,
                               group_prefix="",
                               ):
    """Helper function to evaluate and dump results on screen."""
    args = get_args()
    if write_to_tensorboard:
        writer = get_tensorboard_writer()
    else:
        writer = None

    wandb_writer = get_wandb_writer()

    total_loss_dict, collected_non_loss_data, timelimit = evaluate(
        forward_step_func, data_iterator, model,
        process_non_loss_data_func, config, verbose, non_loss_data_func)
    # Timelimit hit during evaluation
    if timelimit:
        return
    string = f' validation loss at {prefix} | '
    for key in total_loss_dict:
        string += '{} value: {:.6E} | '.format(key, total_loss_dict[key].item())
        ppl = math.exp(min(20, total_loss_dict[key].item()))
        string += '{} PPL: {:.6E} | '.format(key, ppl)
        if writer:
            if group_prefix and (not group_prefix.endswith("/")):
                group_prefix = group_prefix + "/"
            writer.add_scalar('{} validation'.format(group_prefix + key),
                              total_loss_dict[key].item(),
                              iteration)
            writer.add_scalar('{} validation vs samples'.format(group_prefix + key),
                              total_loss_dict[key].item(),
                              args.consumed_train_samples)
            if args.log_validation_ppl_to_tensorboard:
                writer.add_scalar('{} validation ppl'.format(group_prefix + key), ppl,
                                  iteration)
                writer.add_scalar('{} validation ppl vs samples'.format(group_prefix + key),
                                  ppl, args.consumed_train_samples)
            if wandb_writer and is_last_rank():
                wandb_writer.log({
                    '{} validation'.format(group_prefix + key): total_loss_dict[key].item()},
                    iteration)

    if process_non_loss_data_func is not None and writer and is_last_rank():
        process_non_loss_data_func(collected_non_loss_data, iteration, writer)

    if group_prefix:
        string = f"[{group_prefix}] " + string

    length = len(string) + 1
    print_rank_last('-' * length)
    print_rank_last(string)
    print_rank_last('-' * length)


def cyclic_iter(iter):
    while True:
        for x in iter:
            yield x


def get_train_valid_test_num_samples():
    """Train/valid/test num samples."""

    args = get_args()

    # Number of train/valid/test samples.
    if args.reset_dataloader and args.force_train_samples:
        train_samples = (args.train_iters - args.iteration) * args.global_batch_size
        assert args.force_train_samples >= train_samples, \
            f"Input force-train-samples smaller than train iterations to run."
        train_samples = args.force_train_samples
    elif args.train_samples:
        train_samples = args.train_samples
    else:
        train_samples = args.train_iters * args.global_batch_size
    if args.reset_dataloader:
        eval_iters = ((args.train_iters - args.iteration) // args.eval_interval + 1) * \
                     args.eval_iters
    else:
        eval_iters = (args.train_iters // args.eval_interval + 1) * \
                     args.eval_iters
    test_iters = args.eval_iters

    return (
        train_samples,
        eval_iters * args.global_batch_size,
        test_iters * args.global_batch_size,
    )


def build_train_valid_test_datasets(build_train_valid_test_datasets_provider):
    """Build pretraining datasets."""
    train_valid_test_num_samples = get_train_valid_test_num_samples()
    print_rank_0(' > datasets target sizes (minimum size):')
    print_rank_0('    train:      {}'.format(train_valid_test_num_samples[0]))
    print_rank_0('    validation: {}'.format(train_valid_test_num_samples[1]))
    print_rank_0('    test:       {}'.format(train_valid_test_num_samples[2]))
    return build_train_valid_test_datasets_provider(train_valid_test_num_samples)


def build_train_valid_test_data_loaders(
        build_train_valid_test_datasets_provider):
    """Build pretraining data loaders."""

    args = get_args()

    (train_dataloader, valid_dataloader, test_dataloader) = (None, None, None)

    print_rank_0('> building train, validation, and test datasets ...')

    # Backward compatibility, assume fixed batch size.
    if args.iteration > 0 and args.consumed_train_samples == 0:
        assert args.train_samples is None, \
            'Only backward compatiblity support for iteration-based training'
        args.consumed_train_samples = args.iteration * args.global_batch_size
    if args.iteration > 0 and args.consumed_valid_samples == 0:
        if args.train_samples is None:
            args.consumed_valid_samples = (args.iteration // args.eval_interval) * \
                args.eval_iters * args.global_batch_size
    if args.reset_dataloader:
        args.consumed_train_samples = 0
        args.consumed_valid_samples = 0

    # Rely on distributed-aware core datasets, temporary
    is_distributed = getattr(build_train_valid_test_datasets_provider, "is_distributed", False)

    # Construct the data pipeline
    if is_distributed or mpu.get_tensor_model_parallel_rank() == 0:

        # Build datasets.
        train_ds, valid_ds, test_ds = build_train_valid_test_datasets(
            build_train_valid_test_datasets_provider)
        # Build dataloders.
        train_dataloader = build_pretraining_data_loader(
            train_ds, args.consumed_train_samples)
        if args.skip_train:
            valid_dataloader = build_pretraining_data_loader(valid_ds, 0)
        else:
            valid_dataloader = build_pretraining_data_loader(
                valid_ds, args.consumed_valid_samples)
        test_dataloader = build_pretraining_data_loader(test_ds, 0)

        # Flags to know if we need to do training/validation/testing.
        do_train = train_dataloader is not None and args.train_iters > 0
        do_valid = valid_dataloader is not None and args.eval_iters > 0
        do_test = test_dataloader is not None and args.eval_iters > 0
        flags = torch.tensor(
            [int(do_train), int(do_valid), int(do_test)],
            dtype=torch.long, device='cuda')
    else:
        flags = torch.tensor([0, 0, 0], dtype=torch.long, device='cuda')

    torch.distributed.broadcast(flags, 0)

    args.do_train = getattr(args, "do_train", False) or flags[0].item()
    args.do_valid = getattr(args, "do_valid", False) or flags[1].item()
    args.do_test = getattr(args, "do_test", False) or flags[2].item()

    return train_dataloader, valid_dataloader, test_dataloader


def build_train_valid_test_data_iterators(
        build_train_valid_test_datasets_provider):
    """Build pretraining data iterators."""

    args = get_args()

    # Build loaders.
    train_dataloader, valid_dataloader, test_dataloader = \
        build_train_valid_test_data_loaders(
            build_train_valid_test_datasets_provider)

    # Build iterators.
    dl_type = args.dataloader_type
    assert dl_type in ['single', 'cyclic', 'external']

    def _get_iterator(dataloader_type, dataloader):
        """Return dataset iterator."""
        if dataloader_type == "single":
            return RerunDataIterator(iter(dataloader))
        elif dataloader_type == "cyclic":
            return RerunDataIterator(iter(cyclic_iter(dataloader)))
        elif dataloader_type == "external":
            # External dataloader is passed through. User is expected to define how to iterate.
            if isinstance(dataloader, list):
                return [RerunDataIterator(d) for d in dataloader]
            else:
                return RerunDataIterator(dataloader)
        else:
            raise RuntimeError("unexpected dataloader type")

    if train_dataloader is not None:
        train_data_iterator = _get_iterator(dl_type, train_dataloader)
    else:
        train_data_iterator = None

    if valid_dataloader is not None:
        valid_data_iterator = _get_iterator(dl_type, valid_dataloader)
    else:
        valid_data_iterator = None

    if test_dataloader is not None:
        test_data_iterator = _get_iterator(dl_type, test_dataloader)
    else:
        test_data_iterator = None

    return train_data_iterator, valid_data_iterator, test_data_iterator<|MERGE_RESOLUTION|>--- conflicted
+++ resolved
@@ -1597,9 +1597,6 @@
         num_microbatches = get_num_microbatches()
         update_num_microbatches(args.consumed_train_samples, consistency_check=True, verbose=True)
 
-<<<<<<< HEAD
-        set_seqlen_iteration(iteration)
-=======
         # Completely skip iteration if needed.
         if iteration in args.iterations_to_skip:
             # Dummy train_step to fast forward train_data_iterator.
@@ -1611,7 +1608,8 @@
             args.consumed_train_samples += batch_size
             args.skipped_train_samples += batch_size
             continue
->>>>>>> c91756d2
+
+        set_seqlen_iteration(iteration)
 
         # Run training step.
         args.curr_iteration = iteration
