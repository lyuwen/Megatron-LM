--- conflicted
+++ resolved
@@ -246,13 +246,9 @@
     args_defaults={},
     get_embedding_ranks=None,
     get_position_embedding_ranks=None,
-<<<<<<< HEAD
+    non_loss_data_func=None,
     extra_valid_data_iterators_builder=None,
-    ):
-=======
-    non_loss_data_func=None,
 ):
->>>>>>> 6219d96e
     """Main training program.
 
     This function will run the followings in the order provided:
@@ -280,15 +276,12 @@
             to it. It is used for programs to add their own arguments.
         args_defaults: a dictionary from argument-name to argument-value. It
             to set already parse arguments.
-<<<<<<< HEAD
         extra_valid_data_iterators_builder: a function that produces a list of extra
             validation datasets, a list of sample sizes and a list dataset names.
-=======
         get_embedding_ranks (TODO):
         get_position_embedding_ranks (TODO):
         non_loss_data_func (callable): A custom function to call during evaluation.
             It can run e.g. benchmarks.
->>>>>>> 6219d96e
     """
 
     # Initalize and get arguments, timers, and Tensorboard writer.
@@ -446,12 +439,9 @@
                 model, optimizer, opt_param_scheduler,
                 train_data_iterator, valid_data_iterator,
                 process_non_loss_data_func, config, checkpointing_context,
-<<<<<<< HEAD
+                non_loss_data_func,
                 extra_valid_data_iterators=extra_valid_data_iterators,
                 )
-=======
-                non_loss_data_func)
->>>>>>> 6219d96e
 
         print_datetime('after training is done')
 
@@ -475,8 +465,8 @@
         evaluate_and_print_results(prefix, forward_step_func,
                                    valid_data_iterator, model,
                                    iteration, process_non_loss_data_func, config,
-<<<<<<< HEAD
-                                   verbose=True, write_to_tensorboard=not args.skip_train)
+                                   verbose=True, write_to_tensorboard=not args.skip_train,
+                                   non_loss_data_func=non_loss_data_func)
         # Extra validations
         if extra_valid_data_iterators:
             for i, extra_valid_data_iterator in enumerate(extra_valid_data_iterators):
@@ -495,10 +485,6 @@
                                            )
                 # Reset iter count
                 args.eval_iters = old_eval_iters
-=======
-                                   verbose=True, write_to_tensorboard=not args.skip_train,
-                                   non_loss_data_func=non_loss_data_func)
->>>>>>> 6219d96e
 
     if args.do_test:
         prefix = f'iteration {iteration} on test set'
@@ -847,11 +833,12 @@
     args = get_args()
     timers = get_timers()
 
-<<<<<<< HEAD
-    # Set grad to zero.
-    for model_chunk in model:
-        model_chunk.zero_grad_buffer()
-    optimizer.zero_grad()
+    rerun_state_machine = get_rerun_state_machine()
+    while rerun_state_machine.should_run_forward_backward(data_iterator):
+        # Set grad to zero.
+        for model_chunk in model:
+            model_chunk.zero_grad_buffer()
+        optimizer.zero_grad()
 
     # Forward pass.
     forward_backward_func = get_forward_backward_func()
@@ -865,29 +852,9 @@
         micro_batch_size=args.micro_batch_size,
         decoder_seq_length=args.decoder_seq_length,
         forward_only=False)
-=======
-    rerun_state_machine = get_rerun_state_machine()
-    while rerun_state_machine.should_run_forward_backward(data_iterator):
-        # Set grad to zero.
-        for model_chunk in model:
-            model_chunk.zero_grad_buffer()
-        optimizer.zero_grad()
-
-        # Forward pass.
-        forward_backward_func = get_forward_backward_func()
-        losses_reduced = forward_backward_func(
-            forward_step_func=forward_step_func,
-            data_iterator=data_iterator,
-            model=model,
-            num_microbatches=get_num_microbatches(),
-            seq_length=args.seq_length,
-            micro_batch_size=args.micro_batch_size,
-            decoder_seq_length=args.decoder_seq_length,
-            forward_only=False)
     should_checkpoint, should_exit, exit_code = rerun_state_machine.should_checkpoint_and_exit()
     if should_exit:
         return {}, True, should_checkpoint, should_exit, exit_code, None, None
->>>>>>> 6219d96e
 
     # Empty unused memory.
     if args.empty_unused_memory_level >= 1:
@@ -1423,15 +1390,10 @@
 
 def train(forward_step_func, model, optimizer, opt_param_scheduler,
           train_data_iterator, valid_data_iterator,
-<<<<<<< HEAD
-          process_non_loss_data_func, config, checkpointing_context,
+          process_non_loss_data_func, config, checkpointing_context, non_loss_data_func,
           extra_valid_data_iterators=None,
           ):
-    """Train the model function."""
-=======
-          process_non_loss_data_func, config, checkpointing_context, non_loss_data_func):
     """Training function: run train_step desired number of times, run validation, checkpoint."""
->>>>>>> 6219d96e
     args = get_args()
     timers = get_timers()
     one_logger = get_one_logger()
@@ -1591,12 +1553,9 @@
         num_microbatches = get_num_microbatches()
         update_num_microbatches(args.consumed_train_samples, consistency_check=True, verbose=True)
 
-<<<<<<< HEAD
         set_seqlen_iteration(iteration)
 
-=======
         # Run training step.
->>>>>>> 6219d96e
         args.curr_iteration = iteration
         ft_integration.on_training_step_start()
         loss_dict, skipped_iter, should_checkpoint, should_exit, exit_code, grad_norm, num_zeros_in_grad = \
@@ -1606,9 +1565,9 @@
                        optimizer,
                        opt_param_scheduler,
                        config)
-<<<<<<< HEAD
+
         curr_sequence_length = get_sequence_length()
-=======
+
         ft_integration.on_training_step_end()
         if should_checkpoint:
             save_checkpoint_and_time(iteration, model, optimizer,
@@ -1636,7 +1595,6 @@
                     config.param_sync_func = param_sync_func
                     pre_hook_enabled = True
 
->>>>>>> 6219d96e
         iteration += 1
         batch_size = mpu.get_data_parallel_world_size() * \
                      args.micro_batch_size * \
@@ -1680,11 +1638,7 @@
 
         # Evaluation.
         if args.eval_interval and iteration % args.eval_interval == 0 and \
-<<<<<<< HEAD
            (args.do_valid or extra_valid_data_iterators):
-=======
-            args.do_valid:
->>>>>>> 6219d96e
             timers('interval-time').stop()
             if args.use_distributed_optimizer and args.overlap_param_gather:
                 disable_forward_pre_hook(model)
@@ -1694,12 +1648,12 @@
                 gc.collect()
             prefix = f'iteration {iteration}'
             timers('eval-time', log_level=0).start(barrier=True)
-<<<<<<< HEAD
             if args.do_valid:
                 evaluate_and_print_results(prefix, forward_step_func,
                                            valid_data_iterator, model,
                                            iteration, process_non_loss_data_func,
-                                           config, False)
+                                           config, verbose=False, write_to_tensorboard=True,
+                                           non_loss_data_func=non_loss_data_func)
             # Extra validations
             if extra_valid_data_iterators:
                 for i, extra_valid_data_iterator in enumerate(extra_valid_data_iterators):
@@ -1715,19 +1669,14 @@
                                                extra_valid_data_iterator, model,
                                                iteration, process_non_loss_data_func,
                                                config, False,
+                                               config, verbose=False, write_to_tensorboard=True,
+                                               non_loss_data_func=non_loss_data_func,
                                                group_prefix=data_name,
                                                )
                     # Reset iter count
                     args.eval_iters = old_eval_iters
                     args.consumed_valid_samples = old_consumed_valid_samples
             # End Extra validations
-=======
-            evaluate_and_print_results(prefix, forward_step_func,
-                                       valid_data_iterator, model,
-                                       iteration, process_non_loss_data_func,
-                                       config, verbose=False, write_to_tensorboard=True,
-                                       non_loss_data_func=non_loss_data_func)
->>>>>>> 6219d96e
             eval_duration += timers('eval-time').elapsed()
             eval_iterations += args.eval_iters
             timers('eval-time').stop()
@@ -1905,13 +1854,9 @@
 def evaluate_and_print_results(prefix, forward_step_func,
                                data_iterator, model,
                                iteration, process_non_loss_data_func, config,
-<<<<<<< HEAD
-                               verbose=False, write_to_tensorboard=True,
+                               verbose=False, write_to_tensorboard=True, non_loss_data_func=None,
                                group_prefix="",
                                ):
-=======
-                               verbose=False, write_to_tensorboard=True, non_loss_data_func=None):
->>>>>>> 6219d96e
     """Helper function to evaluate and dump results on screen."""
     args = get_args()
     if write_to_tensorboard:
