# Copyright (c) 2024, NVIDIA CORPORATION. All rights reserved.

"""Pretrain utilities."""

import dataclasses
from datetime import datetime
import gc
import logging
import math
import os
import sys
from .log_handler import CustomHandler
# Make default logging level INFO, but filter out all log messages not from MCore.
logging.basicConfig(handlers=[CustomHandler()], level=logging.INFO)
from .theoretical_memory_usage import report_theoretical_memory
import time
# The earliest we can measure the start time.
_TRAIN_START_TIME = time.time()
import torch

from megatron.core import mpu, tensor_parallel
from megatron.core.utils import check_param_hashes_across_dp_replicas, get_model_config, StragglerDetector
from megatron.training.checkpointing import load_checkpoint
from megatron.training.checkpointing import save_checkpoint
from megatron.legacy.model import Float16Module
from megatron.core.distributed import DistributedDataParallelConfig
from megatron.core.distributed import DistributedDataParallel as DDP
from megatron.core.distributed import finalize_model_grads
from megatron.core.enums import ModelType
from megatron.core.optimizer import get_megatron_optimizer, OptimizerConfig
from megatron.training.initialize import initialize_megatron
from megatron.training.initialize import write_args_to_tensorboard
from megatron.training.initialize import set_jit_fusion_options
from megatron.training.optimizer_param_scheduler import OptimizerParamScheduler
from megatron.legacy.data.data_samplers import build_pretraining_data_loader
from megatron.core.transformer.moe.moe_utils import track_moe_metrics
from megatron.core.pipeline_parallel import get_forward_backward_func
from megatron.core.num_microbatches_calculator import (
    get_current_global_batch_size,
    get_current_running_global_batch_size,
    get_num_microbatches,
    update_num_microbatches)

from .async_utils import maybe_finalize_async_save
from .utils import (
    calc_params_l2_norm,
    check_adlr_autoresume_termination,
    is_last_rank,
    print_rank_0,
    print_rank_last,
    report_memory,
    unwrap_model,
    append_to_progress_log,
)
from .global_vars import (
    get_args,
    get_signal_handler,
    get_timers,
    get_tensorboard_writer,
    get_wandb_writer,
    get_one_logger)
from . import one_logger_utils


stimer = StragglerDetector()

def print_datetime(string):
    """Note that this call will sync across all ranks."""
    torch.distributed.barrier()
    time_str = datetime.now().strftime('%Y-%m-%d %H:%M:%S')
    print_rank_0('[' + string + '] datetime: {} '.format(time_str))


def num_floating_point_operations(args, batch_size):
    # Attention projection size.
    query_projection_size = args.kv_channels * args.num_attention_heads
    query_projection_to_hidden_size_ratio = query_projection_size / args.hidden_size
    # Group Query Attention.
    if not args.group_query_attention:
        args.num_query_groups = args.num_attention_heads
    # MoE.
    num_experts_routed_to = 1 if args.num_experts is None else args.moe_router_topk
    gated_linear_multiplier = 3 / 2 if args.swiglu else 1

    # The 12x term below comes from the following factors; for more details, see
    # "APPENDIX: FLOATING-POINT OPERATIONS" in https://arxiv.org/abs/2104.04473.
    # - 3x: Each GEMM in the model needs to be performed 3 times (forward pass,
    #       backward wgrad [weight gradient], backward dgrad [data gradient]).
    # - 2x: GEMMs of a particular size are stacked twice in the standard Transformer model
    #       architectures implemented in this codebase (e.g., h->ffn_h GEMM and ffn_h->h GEMM
    #       in MLP layer).
    # - 2x: A GEMM of a m*n tensor with a n*k tensor requires 2mnk floating-point operations.
    expansion_factor = 3 * 2 * 2

    return (
        expansion_factor
        * batch_size
        * args.seq_length
        * args.num_layers
        * args.hidden_size
        * args.hidden_size
        * (
            # Attention.
            (
                (
                    1
                    + (args.num_query_groups / args.num_attention_heads)
                    + (args.seq_length / args.hidden_size)
                ) * query_projection_to_hidden_size_ratio
            )
            # MLP.
            + (
                (args.ffn_hidden_size / args.hidden_size)
                * num_experts_routed_to
                * gated_linear_multiplier
            )
            # Logit.
            + (args.padded_vocab_size / (2 * args.num_layers * args.hidden_size))
        )
    )


def get_start_time_from_progress_log():
    """
    Gets start time of earliest job with same world size. Also returns the number
    of floating-point operations completed in last saved checkpoint.
    """
    args = get_args()
    assert args.save is not None
    progress_log_filename = os.path.join(args.save, "progress.txt")

    # start_time is time when job with same world size started.
    # start_num_floating_point_operations is the number of floating-point operations
    # completed when this job started.
    # latest_num_floating_point_operations is the number of floating-point operations
    # completed in most recent saved checkpoint.
    start_time = None
    start_num_floating_point_operations = None
    latest_num_floating_point_operations = 0

    def _get_field(string, type):
        return type(string.split(': ')[1])

    with open(progress_log_filename, 'r') as f:
        for line in f:
            line = line.strip()
            line_tokens = line.split('\t')
            world_size_in_line = _get_field(line_tokens[2], int)
            if line_tokens[3] == "Saved checkpoint":
                latest_num_floating_point_operations = \
                    _get_field(line_tokens[7], float)
            if world_size_in_line != args.world_size:
                # Re-start search if we see a different world size.
                start_time = None
                start_num_floating_point_operations = None
                continue
            if line_tokens[3] == "Starting job":
                if start_time is None:
                    start_time = line_tokens[0]
                    start_num_floating_point_operations = \
                        latest_num_floating_point_operations
    assert start_time is not None and start_num_floating_point_operations is not None, \
        "Should have seen at least one 'Starting job' entry with same world_size"
    return datetime.strptime(start_time, '%Y-%m-%d %H:%M:%S'), \
        start_num_floating_point_operations


<<<<<<< HEAD
def pretrain(
    train_valid_test_dataset_provider,
    model_provider,
    model_type,
    forward_step_func,
    process_non_loss_data_func=None,
    extra_args_provider=None,
    args_defaults={},
    get_embedding_ranks=None,
    get_position_embedding_ranks=None,
    extra_valid_datasets_provider=None,
    ):
=======
def pretrain(train_valid_test_dataset_provider,
             model_provider,
             model_type,
             forward_step_func,
             process_non_loss_data_func=None,
             extra_args_provider=None,
             args_defaults={},
             extra_valid_data_iterators_builder=None,
             ):
>>>>>>> 46684161
    """Main training program.

    This function will run the followings in the order provided:
        1) initialize Megatron.
        2) setup model, optimizer and lr schedule using the model_provider.
        3) call train_val_test_data_provider to get train/val/test datasets.
        4) train the modle using the forward_step_func.

    Args:
        train_valid_test_dataset_provider: a function that takes the size of
            train/valid/test dataset and returns `train, valid, test` datasets.
        model_provider: a function that returns a vanilla version of the
            model. By vanilla we mean a simple model on cpu with no fp16 or ddp.
        model_type: an enum that specifies the type of model being trained.
        forward_step_func: a function that takes a `data iterator` and `model`,
            and returns a `loss` scalar with a dictionary with key:values being
            the info we would like to monitor during training, for example
            `lm-loss: value`. We also require that this function add
            `batch generator` to the timers class.
        process_non_loss_data_func: a function to post process outputs of the
            network. It can be used for dumping output tensors (e.g images) to
            tensorboard. It takes `collected data`(list of tensors),
            `current iteration index` and `tensorboard writer` as arguments.
        extra_args_provider: a function that takes a parser and adds arguments
            to it. It is used for programs to add their own arguments.
        args_defaults: a dictionary from argument-name to argument-value. It
            to set already parse arguments.
        extra_valid_data_iterators_builder: a function that produces a list of extra
            validation datasets, a list of sample sizes and a list dataset names.
    """

    # Initalize and get arguments, timers, and Tensorboard writer.
    initialize_megatron(
        extra_args_provider=extra_args_provider,
        args_defaults=args_defaults,
        get_embedding_ranks=get_embedding_ranks,
        get_position_embedding_ranks=get_position_embedding_ranks
    )

    args = get_args()
    timers = get_timers()

    if args.log_progress:
        append_to_progress_log("Starting job")

    # Set pytorch JIT layer fusion options and warmup JIT functions.
    set_jit_fusion_options()

    # Adjust the startup time so it reflects the largest value.
    # This will be closer to what scheduler will see (outside of
    # image ... launches.
    global _TRAIN_START_TIME
    start_time_tensor = torch.tensor([_TRAIN_START_TIME],
                                     dtype=torch.double,
                                     device='cuda')
    torch.distributed.all_reduce(start_time_tensor,
                                 op=torch.distributed.ReduceOp.MIN)
    _TRAIN_START_TIME = start_time_tensor.item()

    app_metrics = {}
    app_metrics['app_start_time'] = round(_TRAIN_START_TIME * 1000.0)
    app_metrics['app_model_init_start_time'] = round(_TRAIN_START_TIME * 1000.0)

    print_rank_0('time to initialize megatron (seconds): {:.3f}'.format(
        time.time() - _TRAIN_START_TIME))
    print_datetime('after megatron is initialized')
    app_metrics['app_model_init_finish_time'] = one_logger_utils.get_timestamp_in_ms()

    args = get_args()
    timers = get_timers()

    # Track E2E metrics on pretrain start
    one_logger_utils.on_pretrain_start()

    # Model, optimizer, and learning rate.
    timers('model-and-optimizer-setup', log_level=0).start(barrier=True)
    app_metrics['app_build_optimizer_start_time'] = one_logger_utils.get_timestamp_in_ms()
    model, optimizer, opt_param_scheduler = setup_model_and_optimizer(
        model_provider, model_type)

    timers('model-and-optimizer-setup').stop()
    print_datetime('after model, optimizer, and learning rate '
                   'scheduler are built')
    app_metrics['app_build_optimizer_finish_time'] = one_logger_utils.get_timestamp_in_ms()
    config = get_model_config(model[0])

    # Data stuff.
    app_metrics['app_build_dataiters_start_time'] = one_logger_utils.get_timestamp_in_ms()
    timers('train/valid/test-data-iterators-setup', log_level=0).start(
        barrier=True)
    if args.virtual_pipeline_model_parallel_size is not None:
        train_data_iterator = []
        valid_data_iterator = []
        test_data_iterator = []
        for i in range(len(model)):
            mpu.set_virtual_pipeline_model_parallel_rank(i)
            iterators = build_train_valid_test_data_iterators(
                train_valid_test_dataset_provider)
            train_data_iterator.append(iterators[0])
            valid_data_iterator.append(iterators[1])
            test_data_iterator.append(iterators[2])
    else:
        train_data_iterator, valid_data_iterator, test_data_iterator \
            = build_train_valid_test_data_iterators(
                train_valid_test_dataset_provider)
    # Extra validations
    if (args.extra_valid_datalist is not None) and extra_valid_data_iterators_builder:
      print_rank_0('Build extra valid dataset ...')
      extra_valid_data_iterators, extra_valid_data_samples, extra_valid_data_names = \
          extra_valid_data_iterators_builder()
      # if extra_valid_data_iterators is not None:
      #     extra_valid_data_iterators.num_samples = extra_valid_data_samples
      #     extra_valid_data_iterators.names = extra_valid_data_names
      print_rank_0('Finished build extra valid dataset ...')
    else:
      extra_valid_data_iterators = None
    #
    timers('train/valid/test-data-iterators-setup').stop()
    print_datetime('after dataloaders are built')
    app_metrics['app_build_dataiters_finish_time'] = one_logger_utils.get_timestamp_in_ms()

    # Track if training is enabled. Can only be done once args.do_train is assigned after dataloader is built.
    one_logger_utils.track_config_flags(args.train_iters, args.skip_train, args.do_train,
                                        args.do_valid, args.do_test, args.dataloader_type,
                                        args.retro_project_dir, args.retro_cyclic_train_iters)

    # Context used for persisting some state between checkpoint saves.
    checkpointing_context = {}

    # Print setup timing.
    print_rank_0('done with setup ...')
    timers.log(['model-and-optimizer-setup',
                'train/valid/test-data-iterators-setup'], barrier=True)

    one_logger = get_one_logger()
    one_logger and one_logger.log_metrics(app_metrics)

    if not args.skip_train:
        print_rank_0('training ...')

        if args.dataloader_type == 'cyclic' and args.retro_project_dir:
            assert args.retro_cyclic_train_iters is not None
            args.train_iters = args.retro_cyclic_train_iters
            print_rank_0("retro cyclic train iters : %d" % args.train_iters)

        iteration = 0
        if args.do_train and args.train_iters > 0:
            iteration, num_floating_point_operations_so_far = train(
                forward_step_func,
                model, optimizer, opt_param_scheduler,
                train_data_iterator, valid_data_iterator,
                process_non_loss_data_func, config, checkpointing_context,
                extra_valid_data_iterators=extra_valid_data_iterators,
                )

        print_datetime('after training is done')

        if args.save and iteration != 0 and iteration % args.save_interval != 0:
            save_checkpoint(iteration, model, optimizer, opt_param_scheduler,
                            num_floating_point_operations_so_far, checkpointing_context,
                            train_data_iterator=train_data_iterator)

        one_logger and one_logger.log_metrics({
            'app_train_loop_finish_time': one_logger_utils.get_timestamp_in_ms()
        })

    else:
        print_rank_0('skipping training (--skip-train is on) ...')

        iteration = args.iteration

    if args.do_valid:
        prefix = f'iteration {iteration} on validation set'
        evaluate_and_print_results(prefix, forward_step_func,
                                   valid_data_iterator, model,
                                   iteration, process_non_loss_data_func, config,
                                   verbose=True, write_to_tensorboard=not args.skip_train)

    if args.do_test:
        prefix = f'iteration {iteration} on test set'
        evaluate_and_print_results(prefix, forward_step_func,
                                   test_data_iterator, model,
                                   iteration, process_non_loss_data_func, config,
                                   verbose=True, write_to_tensorboard=not args.skip_train)

    wandb_writer = get_wandb_writer()
    if wandb_writer:
        wandb_writer.finish()
    maybe_finalize_async_save(blocking=True)

    one_logger and one_logger.log_metrics({
        'app_finish_time': one_logger_utils.get_timestamp_in_ms()
    })
    one_logger_utils.finish()


def update_train_iters(args):

    # For iteration-based training, we don't need to do anything
    if args.train_iters:
        return

    # Constant batch size with sample-based training.
    if args.rampup_batch_size is None:
        args.train_iters = args.train_samples // args.global_batch_size

    else:
        # Sample based training with rampup batch size.
        iterations = 0
        consumed_samples = 0
        # Rampup phase.
        while consumed_samples <= int(args.rampup_batch_size[2]):
            update_num_microbatches(consumed_samples, consistency_check=False)
            consumed_samples += get_current_global_batch_size()
            iterations += 1
        # Reset
        update_num_microbatches(0, consistency_check=False)
        # Constant phase
        # Note that we throw away any partial last batch.
        iterations += (args.train_samples - consumed_samples) // \
                      args.global_batch_size
        args.train_iters = iterations

    print_rank_0('setting training iterations to {}'.format(args.train_iters))


def get_model(model_provider_func, model_type=ModelType.encoder_or_decoder, wrap_with_ddp=True):
    """Build the model."""
    args = get_args()
    args.model_type = model_type

    # Build model.
    if mpu.get_pipeline_model_parallel_world_size() > 1 and \
       args.virtual_pipeline_model_parallel_size is not None:
        assert model_type != ModelType.encoder_and_decoder, \
            "Interleaved schedule not supported for model with both encoder and decoder"
        model = []
        for i in range(args.virtual_pipeline_model_parallel_size):
            mpu.set_virtual_pipeline_model_parallel_rank(i)
            # Set pre_process and post_process only after virtual rank is set.
            pre_process = mpu.is_pipeline_first_stage()
            post_process = mpu.is_pipeline_last_stage()
            this_model = model_provider_func(
                pre_process=pre_process,
                post_process=post_process
            )
            this_model.model_type = model_type
            model.append(this_model)
    else:
        pre_process = mpu.is_pipeline_first_stage()
        post_process = mpu.is_pipeline_last_stage()
        add_encoder = True
        add_decoder = True
        if model_type == ModelType.encoder_and_decoder:
            if mpu.get_pipeline_model_parallel_world_size() > 1:
                rank = mpu.get_pipeline_model_parallel_rank()
                first_decoder_rank = args.encoder_pipeline_model_parallel_size
                world_size = mpu.get_pipeline_model_parallel_world_size()
                pre_process = rank == 0 or rank == first_decoder_rank
                post_process = (rank == (first_decoder_rank - 1)) or (rank == (world_size - 1))
                add_encoder = mpu.is_inside_encoder(rank)
                add_decoder = mpu.is_inside_decoder(rank)
            model = model_provider_func(
                pre_process=pre_process,
                post_process=post_process,
                add_encoder=add_encoder,
                add_decoder=add_decoder)
        else:
            model = model_provider_func(
                pre_process=pre_process,
                post_process=post_process
            )
        model.model_type = model_type

    if not isinstance(model, list):
        model = [model]

    # Set tensor model parallel attributes if not set.
    # Only parameters that are already tensor model parallel have these
    # attributes set for them. We should make sure the default attributes
    # are set for all params so the optimizer can use them.
    for model_module in model:
        for param in model_module.parameters():
            tensor_parallel.set_defaults_if_not_set_tensor_model_parallel_attributes(param)

    # Print number of parameters.
    if mpu.get_data_parallel_rank() == 0:
        print(' > number of parameters on (tensor, pipeline) '
              'model parallel rank ({}, {}): {}'.format(
            mpu.get_tensor_model_parallel_rank(),
            mpu.get_pipeline_model_parallel_rank(),
            sum([sum([p.nelement() for p in model_module.parameters()])
                 for model_module in model])), flush=True)

    # GPU allocation.
    for model_module in model:
        model_module.cuda(torch.cuda.current_device())

    # Fp16 conversion.
    if args.fp16 or args.bf16:
        model = [Float16Module(model_module, args) for model_module in model]

    if wrap_with_ddp:
        config = get_model_config(model[0])
        ddp_config = DistributedDataParallelConfig(
            grad_reduce_in_fp32=args.accumulate_allreduce_grads_in_fp32,
            overlap_grad_reduce=args.overlap_grad_reduce,
            use_distributed_optimizer=args.use_distributed_optimizer,
            check_for_nan_in_grad=args.check_for_nan_in_loss_and_grad,
            bucket_size=args.ddp_bucket_size,
            average_in_collective=args.ddp_average_in_collective)
        model = [DDP(config,
                     ddp_config,
                     model_chunk,
                     # Turn off bucketing for model_chunk 2 onwards, since communication for these
                     # model chunks is overlapped with compute anyway.
                     disable_bucketing=(model_chunk_idx > 0))
                 for (model_chunk_idx, model_chunk) in enumerate(model)]

        # Broadcast params from data parallel src rank to other data parallel ranks.
        if args.data_parallel_random_init:
            for model_module in model:
                model_module.broadcast_params()

    return model


def get_optimizer_param_scheduler(optimizer):
    """Build the learning rate scheduler."""
    args = get_args()

    # Iteration-based training.
    if args.train_iters:
        if args.lr_decay_iters is None:
            args.lr_decay_iters = args.train_iters
        lr_decay_steps = args.lr_decay_iters * args.global_batch_size
        wd_incr_steps = args.train_iters * args.global_batch_size
        wsd_decay_steps = None
        if args.lr_wsd_decay_iters is not None:
            wsd_decay_steps = args.lr_wsd_decay_iters * args.global_batch_size
        if args.lr_warmup_fraction is not None:
            lr_warmup_steps = args.lr_warmup_fraction * lr_decay_steps
        else:
            lr_warmup_steps = args.lr_warmup_iters * args.global_batch_size
    # Sample-based training.
    elif args.train_samples:
        # We need to set training iters for later use. Technically
        # we need to adjust the training samples too (due to last
        # batch being incomplete) but we leave it as is for now.
        update_train_iters(args)
        if args.lr_decay_samples is None:
            args.lr_decay_samples = args.train_samples
        lr_decay_steps = args.lr_decay_samples
        wd_incr_steps = args.train_samples
        wsd_decay_steps = args.lr_wsd_decay_samples
        if args.lr_warmup_fraction is not None:
            lr_warmup_steps = args.lr_warmup_fraction * lr_decay_steps
        else:
            lr_warmup_steps = args.lr_warmup_samples
    else:
        raise Exception(
            'either train-iters or train-samples should be provided.')

    opt_param_scheduler = OptimizerParamScheduler(
        optimizer,
        init_lr=args.lr_warmup_init,
        max_lr=args.lr,
        min_lr=args.min_lr,
        lr_warmup_steps=lr_warmup_steps,
        lr_decay_steps=lr_decay_steps,
        lr_decay_style=args.lr_decay_style,
        start_wd=args.start_weight_decay,
        end_wd=args.end_weight_decay,
        wd_incr_steps=wd_incr_steps,
        wd_incr_style=args.weight_decay_incr_style,
        use_checkpoint_opt_param_scheduler=args.use_checkpoint_opt_param_scheduler,
        override_opt_param_scheduler=args.override_opt_param_scheduler,
        wsd_decay_steps=wsd_decay_steps,
        lr_wsd_decay_style=args.lr_wsd_decay_style)

    return opt_param_scheduler


def setup_model_and_optimizer(model_provider_func,
                              model_type,
                              no_wd_decay_cond=None,
                              scale_lr_cond=None,
                              lr_mult=1.0):
    """Setup model and optimizer."""
    args = get_args()
    timers = get_timers()
    one_logger = get_one_logger()

    model = get_model(model_provider_func, model_type)
    unwrapped_model = unwrap_model(model)

    kwargs = {}
    for f in dataclasses.fields(OptimizerConfig):
        if hasattr(args, f.name):
            kwargs[f.name] = getattr(args, f.name)
    config = OptimizerConfig(**kwargs)
    config.timers = timers
    optimizer = get_megatron_optimizer(config, model, no_wd_decay_cond,
                                       scale_lr_cond, lr_mult)
    opt_param_scheduler = get_optimizer_param_scheduler(optimizer)

    if args.load is not None or args.pretrained_checkpoint is not None:
        one_logger and one_logger.log_metrics({
            'load_checkpoint_start_time': one_logger_utils.get_timestamp_in_ms()
        })
        timers('load-checkpoint', log_level=0).start(barrier=True)
        args.iteration, args.num_floating_point_operations_so_far = load_checkpoint(
            model, optimizer, opt_param_scheduler)
        timers('load-checkpoint').stop(barrier=True)
        timers.log(['load-checkpoint'])
        one_logger and one_logger.log_metrics({
            'load_checkpoint_finish_time': one_logger_utils.get_timestamp_in_ms(),
            'load_checkpoint_time': timers('load-checkpoint').active_time()
        })
    else:
        args.iteration = 0
        args.num_floating_point_operations_so_far = 0

    # get model without FP16 and/or DDP wrappers
    if args.iteration == 0 and len(unwrapped_model) == 1 \
        and hasattr(unwrapped_model[0], 'init_state_dict_from_bert'):
        print_rank_0("Initializing ICT from pretrained BERT model")
        unwrapped_model[0].init_state_dict_from_bert()
        if args.fp16:
            optimizer.reload_model_params()

    if args.reset_iterations is not None:
        args.iteration = args.reset_iterations

    return model, optimizer, opt_param_scheduler



def train_step(forward_step_func, data_iterator,
               model, optimizer, opt_param_scheduler, config):
    """Single training step."""
    args = get_args()
    timers = get_timers()

    # Set grad to zero.
    for model_chunk in model:
        model_chunk.zero_grad_buffer()
    optimizer.zero_grad()

    # Forward pass.
    forward_backward_func = get_forward_backward_func()
    losses_reduced = forward_backward_func(
        forward_step_func=forward_step_func,
        data_iterator=data_iterator,
        model=model,
        num_microbatches=get_num_microbatches(),
        seq_length=args.seq_length,
        micro_batch_size=args.micro_batch_size,
        decoder_seq_length=args.decoder_seq_length,
        forward_only=False)

    # Empty unused memory.
    if args.empty_unused_memory_level >= 1:
        torch.cuda.empty_cache()

    # Vision gradients.
    if getattr(args, 'vision_pretraining', False) and args.vision_pretraining_type == "dino":
        unwrapped_model = unwrap_model(model[0])
        unwrapped_model.cancel_gradients_last_layer(args.curr_iteration)

    # Update parameters.
    timers('optimizer', log_level=1).start(barrier=args.barrier_with_L1_time)
    update_successful, grad_norm, num_zeros_in_grad = optimizer.step()
    timers('optimizer').stop()

    # Vision momentum.
    if getattr(args, 'vision_pretraining', False) and args.vision_pretraining_type == "dino":
        unwrapped_model = unwrap_model(model[0])
        unwrapped_model.update_momentum(args.curr_iteration)

    # Update learning rate.
    if update_successful:
        increment = get_num_microbatches() * \
                    args.micro_batch_size * \
                    args.data_parallel_size
        opt_param_scheduler.step(increment=increment)
        skipped_iter = 0
    else:
        skipped_iter = 1

    # Empty unused memory.
    if args.empty_unused_memory_level >= 2:
        torch.cuda.empty_cache()

    if mpu.is_pipeline_last_stage(ignore_virtual=True):
        # Average loss across microbatches.
        loss_reduced = {}
        for key in losses_reduced[0].keys():
            numerator = 0
            denominator = 0
            for x in losses_reduced:
                val = x[key]
                # there is one dict per microbatch. in new reporting, we average
                # over the total number of tokens across the global batch.
                if isinstance(val, tuple) or isinstance(val, list):
                    numerator += val[0]
                    denominator += val[1]
                else:
                    # legacy behavior. we average over the number of microbatches,
                    # and so the denominator is 1.
                    numerator += val
                    denominator += 1
            loss_reduced[key] = numerator / denominator
        return loss_reduced, skipped_iter, grad_norm, num_zeros_in_grad
    return {}, skipped_iter, grad_norm, num_zeros_in_grad


def training_log(loss_dict, total_loss_dict, learning_rate, decoupled_learning_rate, iteration,
                 loss_scale, report_memory_flag, skipped_iter,
                 grad_norm, params_norm, num_zeros_in_grad):
    """Log training information such as losses, timing, ...."""
    args = get_args()
    timers = get_timers()
    writer = get_tensorboard_writer()
    wandb_writer = get_wandb_writer()
    one_logger = get_one_logger()

    # Advanced, skipped, and Nan iterations.
    advanced_iters_key = 'advanced iterations'
    skipped_iters_key = 'skipped iterations'
    nan_iters_key = 'nan iterations'
    # Advanced iterations.
    if not skipped_iter:
        total_loss_dict[advanced_iters_key] = total_loss_dict.get(
            advanced_iters_key, 0) + 1
    else:
        if advanced_iters_key not in total_loss_dict:
            total_loss_dict[advanced_iters_key] = 0
    # Skipped iterations.
    total_loss_dict[skipped_iters_key] = total_loss_dict.get(
        skipped_iters_key, 0) + skipped_iter
    # Update losses and set nan iterations
    got_nan = False
    for key in loss_dict:
        if not skipped_iter:
            total_loss_dict[key] = total_loss_dict.get(
                key, torch.tensor([0.0], dtype=torch.float, device='cuda')) + loss_dict[key]
        else:
            value = loss_dict[key].float().sum().item()
            is_nan = value == float('inf') or \
                     value == -float('inf') or \
                     value != value
            got_nan = got_nan or is_nan
    total_loss_dict[nan_iters_key] = total_loss_dict.get(
        nan_iters_key, 0) + int(got_nan)

    # Logging.
    timers_to_log = [
        'forward-backward',
        'forward-compute',
        'backward-compute',
        'batch-generator',
        'forward-recv',
        'forward-send',
        'backward-recv',
        'backward-send',
        'forward-send-forward-recv',
        'forward-send-backward-recv',
        'backward-send-forward-recv',
        'backward-send-backward-recv',
        'forward-backward-send-forward-backward-recv',
        'layernorm-grads-all-reduce',
        'embedding-grads-all-reduce',
        'all-grads-sync',
        'params-all-gather',
        'optimizer-copy-to-main-grad',
        'optimizer-unscale-and-check-inf',
        'optimizer-clip-main-grad',
        'optimizer-count-zeros',
        'optimizer-inner-step',
        'optimizer-copy-main-to-model-params',
        'optimizer']

    # Calculate batch size.
    batch_size = args.micro_batch_size * args.data_parallel_size * \
        get_num_microbatches()

    # Track app tag & app tag ID
    one_logger_utils.track_app_tag(batch_size, args.world_size, args.seq_length)

    total_iterations = total_loss_dict[advanced_iters_key] + \
                       total_loss_dict[skipped_iters_key]

    # Tensorboard values.
    # Timer requires all the ranks to call.
    if args.log_timers_to_tensorboard and \
       (iteration % args.tensorboard_log_interval == 0):
        timers.write(timers_to_log, writer, iteration,
                     normalizer=total_iterations)
    if writer and (iteration % args.tensorboard_log_interval == 0):
        if wandb_writer:
            wandb_writer.log({'samples vs steps': args.consumed_train_samples},
                             iteration)
        writer.add_scalar('learning-rate', learning_rate, iteration)
        if args.decoupled_lr is not None:
            writer.add_scalar('decoupled-learning-rate', decoupled_learning_rate, iteration)
        writer.add_scalar('learning-rate vs samples', learning_rate,
                          args.consumed_train_samples)
        if wandb_writer:
            wandb_writer.log({'learning-rate': learning_rate}, iteration)
        if args.skipped_train_samples > 0:
            writer.add_scalar('skipped-train-samples', args.skipped_train_samples, iteration)
            if wandb_writer:
                wandb_writer.log({'skipped-train-samples': args.skipped_train_samples}, iteration)
        writer.add_scalar('batch-size', batch_size, iteration)
        writer.add_scalar('batch-size vs samples', batch_size,
                          args.consumed_train_samples)
        if wandb_writer:
            wandb_writer.log({'batch-size': batch_size}, iteration)
        for key in loss_dict:
            writer.add_scalar(key , loss_dict[key], iteration)
            writer.add_scalar(key + ' vs samples', loss_dict[key],
                              args.consumed_train_samples)
            if wandb_writer:
                wandb_writer.log({key: loss_dict[key]}, iteration)
        if args.log_loss_scale_to_tensorboard:
            writer.add_scalar('loss-scale', loss_scale, iteration)
            writer.add_scalar('loss-scale vs samples', loss_scale,
                              args.consumed_train_samples)
            if wandb_writer:
                wandb_writer.log({'loss-scale': loss_scale}, iteration)
        if args.log_world_size_to_tensorboard:
            writer.add_scalar('world-size', args.world_size, iteration)
            writer.add_scalar('world-size vs samples', args.world_size,
                              args.consumed_train_samples)
            if wandb_writer:
                wandb_writer.log({'world-size': args.world_size}, iteration)
        if grad_norm is not None:
            writer.add_scalar('grad-norm', grad_norm, iteration)
            writer.add_scalar('grad-norm vs samples', grad_norm,
                              args.consumed_train_samples)
            if wandb_writer:
                wandb_writer.log({'grad-norm': grad_norm}, iteration)
        if num_zeros_in_grad is not None:
            writer.add_scalar('num-zeros', num_zeros_in_grad, iteration)
            writer.add_scalar('num-zeros vs samples', num_zeros_in_grad,
                              args.consumed_train_samples)
            if wandb_writer:
                wandb_writer.log({'num-zeros': num_zeros_in_grad}, iteration)
        if params_norm is not None:
            writer.add_scalar('params-norm', params_norm, iteration)
            writer.add_scalar('params-norm vs samples', params_norm,
                              args.consumed_train_samples)
            if wandb_writer:
                wandb_writer.log({'params-norm': params_norm}, iteration)
        if args.log_memory_to_tensorboard:
            mem_stats = torch.cuda.memory_stats()
            writer.add_scalar(
                "mem-reserved-bytes",
                mem_stats["reserved_bytes.all.current"],
                iteration,
            )
            writer.add_scalar(
                "mem-allocated-bytes",
                mem_stats["allocated_bytes.all.current"],
                iteration,
            )
            writer.add_scalar(
                "mem-allocated-count",
                mem_stats["allocation.all.current"],
                iteration,
            )
    if args.num_experts is not None:
        moe_loss_scale = 1 / get_num_microbatches()
        track_moe_metrics(moe_loss_scale, iteration, writer, wandb_writer, total_loss_dict, args.moe_per_layer_logging)

    if iteration % args.log_interval == 0:
        elapsed_time = timers('interval-time').elapsed(barrier=True)
        elapsed_time_per_iteration = elapsed_time / total_iterations

        throughput = num_floating_point_operations(args, batch_size) / (
            elapsed_time_per_iteration * 10**12 * args.world_size)

        one_logger_utils.track_e2e_metrics(args.log_throughput, throughput)

        if args.log_timers_to_tensorboard:
            if writer:
                writer.add_scalar('iteration-time',
                                  elapsed_time_per_iteration, iteration)
            if wandb_writer:
                wandb_writer.log({'iteration-time': elapsed_time_per_iteration},
                                 iteration)
        log_string = f" [{datetime.now().strftime('%Y-%m-%d %H:%M:%S')}]"
        log_string += ' iteration {:8d}/{:8d} |'.format(
            iteration, args.train_iters)
        log_string += ' consumed samples: {:12d} |'.format(
            args.consumed_train_samples)
        if args.skipped_train_samples > 0:
            log_string += ' skipped samples: {:12d} |'.format(
                args.skipped_train_samples)
        log_string += ' elapsed time per iteration (ms): {:.1f} |'.format(
            elapsed_time_per_iteration * 1000.0)
        if args.log_throughput:
            log_string += f' throughput per GPU (TFLOP/s/GPU): {throughput:.1f} |'
            if args.log_timers_to_tensorboard:
                if writer:
                    writer.add_scalar('throughput', throughput, iteration)
                if wandb_writer:
                    wandb_writer.log({'throughput': throughput}, iteration)
        assert learning_rate is not None
        # Decoupled_learning_rate should be not None only on first and last pipeline stage.
        log_string += ' learning rate: {:.6E} |'.format(learning_rate)
        if args.decoupled_lr is not None and (mpu.is_pipeline_first_stage(ignore_virtual=True) or
                                              mpu.is_pipeline_last_stage(ignore_virtual=True)):
            assert decoupled_learning_rate is not None
            log_string += ' decoupled learning rate: {:.6E} |'.format(decoupled_learning_rate)
        else:
            assert decoupled_learning_rate is None
        log_string += ' global batch size: {:5d} |'.format(batch_size)
        for key in total_loss_dict:
            if key not in [advanced_iters_key, skipped_iters_key,
                           nan_iters_key]:
                avg = total_loss_dict[key].item() / \
                      float(max(1, total_loss_dict[advanced_iters_key]))
                if avg > 0.0:
                    log_string += ' {}: {:.6E} |'.format(key, avg)
                total_loss_dict[key] = torch.tensor([0.0], dtype=torch.float, device='cuda')
        log_string += ' loss scale: {:.1f} |'.format(loss_scale)
        if grad_norm is not None:
            log_string += ' grad norm: {:.3f} |'.format(grad_norm)
        if num_zeros_in_grad is not None:
            log_string += ' num zeros: {:.1f} |'.format(num_zeros_in_grad)
        if params_norm is not None:
            log_string += ' params norm: {:.3f} |'.format(params_norm)
        log_string += ' number of skipped iterations: {:3d} |'.format(
            total_loss_dict[skipped_iters_key])
        log_string += ' number of nan iterations: {:3d} |'.format(
            total_loss_dict[nan_iters_key])
        total_loss_dict[advanced_iters_key] = 0
        total_loss_dict[skipped_iters_key] = 0
        total_loss_dict[nan_iters_key] = 0
        print_rank_last(log_string)
        if report_memory_flag and learning_rate > 0.:
            # Report memory after optimizer state has been initialized.
            if torch.distributed.get_rank() == 0:
                num_microbatches = get_num_microbatches()
                report_theoretical_memory(args, num_microbatches=num_microbatches, verbose=True)
            report_memory('(after {} iterations)'.format(iteration))
            report_memory_flag = False
        timers.log(timers_to_log, normalizer=args.log_interval)

    return report_memory_flag


def compute_throughputs_and_append_to_progress_log(iteration,
                                                   num_floating_point_operations_so_far):
    args = get_args()
    if args.save is None:
        return

    # Compute job throughput.
    # args.num_floating_point_operations_so_far keeps track of floating-point operations
    # completed at the start of job.
    global _TRAIN_START_TIME
    job_throughput = \
        (num_floating_point_operations_so_far -
         args.num_floating_point_operations_so_far) / (
            (time.time() - _TRAIN_START_TIME) * 10**12 * args.world_size)

    # Compute cumulative throughput since jobs of this world size were launched.
    # `get_start_time_from_progress_log` returns start time and number of floating-point
    # operations of first job of this world size.
    start_time, start_num_floating_point_operations = get_start_time_from_progress_log()
    elapsed_time = (datetime.now() - start_time).total_seconds()
    cumulative_throughput = \
        (num_floating_point_operations_so_far -
         start_num_floating_point_operations) / (
            elapsed_time * 10**12 * args.world_size)

    tokens_so_far = args.consumed_train_samples * args.seq_length
    saved_ckpt_prefix = 'Saving async checkpoint' if args.async_save else 'Saved checkpoint'
    append_to_progress_log(f"{saved_ckpt_prefix}\tIteration: {iteration}\t"
                           f"Job throughput: {job_throughput:.1f} TFLOP/s/GPU\t"
                           f"Cumulative throughput: {cumulative_throughput:.1f} TFLOP/s/GPU\t"
                           f"Floating-point operations: {num_floating_point_operations_so_far:.2e}\t"
                           f"Tokens (in billions): {tokens_so_far / 10**9:.2f}")


def save_checkpoint_and_time(iteration, model, optimizer, opt_param_scheduler,
                             num_floating_point_operations_so_far, checkpointing_context,
                             non_persistent_ckpt=False, train_data_iterator=None):
    args = get_args()
    timers = get_timers()

    # Stop timer to get accurate train interval time and exclude checkpointing duration
    timers('interval-time').stop()

    # Extra barrier is added to make sure all ranks report the max time.
    timer_key = 'save-checkpoint-non-persistent' if non_persistent_ckpt else 'save-checkpoint'
    timers(timer_key, log_level=0).start(barrier=True)
    save_checkpoint_start_time = timers('save-checkpoint').active_time()

    # Log E2E metrics before save-checkpoint
    one_logger_utils.track_e2e_metrics()

    if args.use_distributed_optimizer and args.overlap_param_gather:
        optimizer.disable_pre_hook()
    save_checkpoint(iteration, model, optimizer, opt_param_scheduler,
                    num_floating_point_operations_so_far, checkpointing_context,
                    non_persistent_ckpt=non_persistent_ckpt, train_data_iterator=train_data_iterator)
    if args.use_distributed_optimizer and args.overlap_param_gather:
        optimizer.enable_pre_hook()
    timers(timer_key).stop(barrier=True)
    timers.log([timer_key])
    save_checkpoint_finish_time = timers('save-checkpoint').active_time()

    # Log E2E metrics after save-checkpoint
    one_logger_utils.track_e2e_metrics()
    save_checkpoint_duration = save_checkpoint_finish_time - save_checkpoint_start_time
    one_logger_utils.on_save_checkpoint_end(save_checkpoint_duration, iteration, args.async_save)

    if args.log_progress and not non_persistent_ckpt:
        compute_throughputs_and_append_to_progress_log(iteration,
                                                       num_floating_point_operations_so_far)

    # Recover timing
    timers('interval-time', log_level=0).start(barrier=True)


def train(forward_step_func, model, optimizer, opt_param_scheduler,
          train_data_iterator, valid_data_iterator,
          process_non_loss_data_func, config, checkpointing_context,
          extra_valid_data_iterators=None,
          ):
    """Train the model function."""
    args = get_args()
    timers = get_timers()
    one_logger = get_one_logger()

    # Write args to tensorboard
    write_args_to_tensorboard()

    # Turn on training mode which enables dropout.
    for model_module in model:
        model_module.train()

    # Tracking loss.
    total_loss_dict = {}

    # Iterations.
    iteration = args.iteration

    # Track E2E metrics at the start of training
    one_logger_utils.on_train_start(iteration=iteration, consumed_train_samples=args.consumed_train_samples,
                                    train_samples=args.train_samples, seq_length=args.seq_length,
                                    train_iters=args.train_iters, save=args.save, async_save=args.async_save,
                                    log_throughput=args.log_throughput,
                                    num_floating_point_operations_so_far=args.num_floating_point_operations_so_far)

    num_floating_point_operations_so_far = args.num_floating_point_operations_so_far

    # Setup some training config params
    config.grad_scale_func = optimizer.scale_loss
    config.timers = timers
    if isinstance(model[0], DDP) and args.overlap_grad_reduce:
        assert config.no_sync_func is None, \
            ('When overlap_grad_reduce is True, config.no_sync_func must be None; '
             'a custom no_sync_func is not supported when overlapping grad-reduce')
        config.no_sync_func = [model_chunk.no_sync for model_chunk in model]
        if len(model) == 1:
            config.no_sync_func = config.no_sync_func[0]
        if args.delay_grad_reduce:
            config.grad_sync_func = [model_chunk.start_grad_sync for model_chunk in model]
            if len(model) == 1:
                config.grad_sync_func = config.grad_sync_func[0]
    if args.overlap_param_gather and args.delay_param_gather:
        config.param_sync_func = [lambda x: optimizer.finish_param_sync(model_index, x)
                                  for model_index in range(len(model))]
        if len(model) == 1:
            config.param_sync_func = config.param_sync_func[0]
    config.finalize_model_grads_func = finalize_model_grads

    timers('interval-time', log_level=0).start(barrier=True)
    print_datetime('before the start of training step')
    report_memory_flag = True
    exit = False

    if args.manual_gc:
        # Disable the default garbage collector and perform the collection manually.
        # This is to align the timing of garbage collection across ranks.
        assert args.manual_gc_interval >= 0, \
            'Manual garbage collection interval should be laerger than or equal to 0.'
        gc.disable()
        gc.collect()

    # Singleton Initialization
    if args.log_straggler:
        global stimer
        world = torch.distributed.get_world_size()
        rank = torch.distributed.get_rank()
        mmcnt = args.straggler_minmax_count
        stimer.configure(world, rank,
                mmcnt = mmcnt,
                enabled = not args.disable_straggler_on_startup,
                port = args.straggler_ctrlr_port)
    total_flops = 0.0

    num_microbatches = get_num_microbatches()
    eval_duration = 0.0
    eval_iterations = 0

    def get_e2e_base_metrics():
        """Get base metrics values for one-logger to calculate E2E tracking metrics.
        """
        return {
            'iteration': iteration,
            'train_duration': timers('interval-time').active_time(),
            'eval_duration': eval_duration,
            'eval_iterations': eval_iterations,
            'total_flops': total_flops,
            'num_floating_point_operations_so_far': num_floating_point_operations_so_far,
            'consumed_train_samples': args.consumed_train_samples,
            'world_size': args.world_size,
            'seq_length': args.seq_length
        }
    # Cache into one-logger for callback
    if one_logger:
        with one_logger.get_context_manager():
            one_logger.store_set('get_e2e_base_metrics', get_e2e_base_metrics)

    while iteration < args.train_iters:
        if args.profile and \
           iteration == args.profile_step_start and \
           torch.distributed.get_rank() in args.profile_ranks:
            torch.cuda.cudart().cudaProfilerStart()
            torch.autograd.profiler.emit_nvtx(record_shapes=True).__enter__()

        maybe_finalize_async_save(False)

        # Update number of microbatches first without consistency check to decide if a
        # checkpoint should be saved. If the number of microbatches is different
        # from the previous iteration, save a checkpoint. Then run consistency check
        # to make sure training configuration is still valid.
        update_num_microbatches(args.consumed_train_samples, consistency_check=False, verbose=True)
        if get_num_microbatches() != num_microbatches and iteration != 0:
            assert get_num_microbatches() > num_microbatches, \
                "number of microbatches should be increasing due to batch size rampup"
            if args.save is not None:
                save_checkpoint_and_time(iteration, model, optimizer,
                                         opt_param_scheduler,
                                         num_floating_point_operations_so_far,
                                         checkpointing_context, train_data_iterator=train_data_iterator)
        num_microbatches = get_num_microbatches()
        update_num_microbatches(args.consumed_train_samples, consistency_check=True, verbose=True)

        args.curr_iteration = iteration
        loss_dict, skipped_iter, grad_norm, num_zeros_in_grad = \
            train_step(forward_step_func,
                       train_data_iterator,
                       model,
                       optimizer,
                       opt_param_scheduler,
                       config)
        iteration += 1
        batch_size = mpu.get_data_parallel_world_size() * \
                     args.micro_batch_size * \
                     get_num_microbatches()
        args.consumed_train_samples += batch_size
        num_skipped_samples_in_batch = (get_current_global_batch_size() -
                                        get_current_running_global_batch_size())
        if args.decrease_batch_size_if_needed:
            assert num_skipped_samples_in_batch >= 0
        else:
            assert num_skipped_samples_in_batch == 0
        args.skipped_train_samples += num_skipped_samples_in_batch
        num_fp_ops = num_floating_point_operations(args, batch_size)
        num_floating_point_operations_so_far += num_fp_ops
        total_flops += num_fp_ops

        # Logging.
        loss_scale = optimizer.get_loss_scale().item()
        params_norm = None
        if args.log_params_norm:
            params_norm = calc_params_l2_norm(model)

        learning_rate = None
        decoupled_learning_rate = None
        for param_group in optimizer.param_groups:
            if param_group['is_decoupled_lr']:
                decoupled_learning_rate = param_group['lr']
            else:
                learning_rate = param_group['lr']
        report_memory_flag = training_log(loss_dict, total_loss_dict,
                                          learning_rate,
                                          decoupled_learning_rate,
                                          iteration, loss_scale,
                                          report_memory_flag, skipped_iter,
                                          grad_norm, params_norm, num_zeros_in_grad)

        # StragglerDetector
        if iteration % args.log_interval == 0 and args.log_straggler:
            stimer.report(total_flops, args.log_interval)
            total_flops = 0.0

        if args.check_weight_hash_across_dp_replicas_interval is not None and \
                iteration % args.check_weight_hash_across_dp_replicas_interval == 0:
            if args.use_distributed_optimizer and args.overlap_param_gather:
                optimizer.disable_pre_hook()
            assert check_param_hashes_across_dp_replicas(model), \
                "Parameter hashes not matching across DP replicas"
            torch.distributed.barrier()
            print_rank_0(f">>> Weight hashes match after {iteration} iterations...")
            if args.use_distributed_optimizer and args.overlap_param_gather:
                optimizer.enable_pre_hook()

        # Autoresume
        if args.adlr_autoresume and \
           (iteration % args.adlr_autoresume_interval == 0):
            check_adlr_autoresume_termination(iteration, model, optimizer,
                                              opt_param_scheduler)

        # Evaluation
        if args.eval_interval and iteration % args.eval_interval == 0 and \
           args.do_valid:
            timers('interval-time').stop()
            if args.use_distributed_optimizer and args.overlap_param_gather:
                optimizer.disable_pre_hook()
            if args.manual_gc and args.manual_gc_eval:
                # Collect all objects.
                gc.collect()
            prefix = 'iteration {}'.format(iteration)
            timers('eval-time', log_level=0).start(barrier=True)
            evaluate_and_print_results(prefix, forward_step_func,
                                       valid_data_iterator, model,
                                       iteration, process_non_loss_data_func,
                                       config, False)
            # Extra validations
            if extra_valid_data_iterators:
                for i, extra_valid_data_iterator in enumerate(extra_valid_data_iterators):
                    num_samples = args.extra_valid_data_samples[i]
                    data_name = args.extra_valid_data_names[i]
                    eval_iters = num_samples // args.global_batch_size
                    old_eval_iters = args.eval_iters
                    args.eval_iters = eval_iters
                    # Run evaluation for extra datasets
                    evaluate_and_print_results(prefix, forward_step_func,
                                               extra_valid_data_iterator, model,
                                               iteration, process_non_loss_data_func,
                                               config, False,
                                               group_prefix=data_name,
                                               )
                    # Reset iter count
                    args.eval_iters = old_eval_iters
            # End Extra validations
            eval_duration += timers('eval-time').elapsed()
            eval_iterations += args.eval_iters
            timers('eval-time').stop()
            one_logger_utils.track_e2e_metrics()

            if args.manual_gc and args.manual_gc_eval:
                # Collect only the objects created and used in evaluation.
                gc.collect(generation=0)
            if args.use_distributed_optimizer and args.overlap_param_gather:
                optimizer.enable_pre_hook()
            timers('interval-time', log_level=0).start(barrier=True)

        # Checkpointing
        saved_checkpoint = False
        if args.exit_signal_handler:
            signal_handler = get_signal_handler()
            if any(signal_handler.signals_received()):
                save_checkpoint_and_time(iteration, model, optimizer,
                                         opt_param_scheduler,
                                         num_floating_point_operations_so_far,
                                         checkpointing_context, train_data_iterator=train_data_iterator)
                print_datetime('exiting program after receiving SIGTERM.')
                exit = True
                break

        if args.save and args.save_interval and \
           iteration % args.save_interval == 0:
            save_checkpoint_and_time(iteration, model, optimizer,
                                     opt_param_scheduler,
                                     num_floating_point_operations_so_far,
                                     checkpointing_context, train_data_iterator=train_data_iterator)
            saved_checkpoint = True

        elif args.save and args.non_persistent_save_interval and \
           iteration % args.non_persistent_save_interval == 0:
            timers('interval-time').stop()
            save_checkpoint_and_time(iteration, model, optimizer,
                                     opt_param_scheduler,
                                     num_floating_point_operations_so_far,
                                     non_persistent_ckpt=True, train_data_iterator=train_data_iterator)
            saved_checkpoint = True
            timers('interval-time', log_level=0).start(barrier=True)

        # Exiting based on duration
        if args.exit_duration_in_mins:
            train_time = (time.time() - _TRAIN_START_TIME) / 60.0
            done_cuda = torch.tensor(
                [train_time > args.exit_duration_in_mins],
                dtype=torch.int, device='cuda')
            torch.distributed.all_reduce(
                done_cuda, op=torch.distributed.ReduceOp.MAX)
            done = done_cuda.item()
            if done:
                if not saved_checkpoint:
                    save_checkpoint_and_time(iteration, model, optimizer,
                                             opt_param_scheduler,
                                             num_floating_point_operations_so_far,
                                             checkpointing_context, train_data_iterator=train_data_iterator)
                print_datetime('exiting program after {} minutes'.format(train_time))
                exit = True
                break

        # Exiting based on iterations
        if args.exit_interval and iteration % args.exit_interval == 0:
            if args.save and not saved_checkpoint:
                save_checkpoint_and_time(iteration, model, optimizer,
                                         opt_param_scheduler,
                                         num_floating_point_operations_so_far,
                                         checkpointing_context, train_data_iterator=train_data_iterator)
            torch.distributed.barrier()
            print_datetime('exiting program at iteration {}'.format(iteration))
            exit = True
            break

        if args.profile and \
           iteration == args.profile_step_end and \
           torch.distributed.get_rank() in args.profile_ranks:
            torch.cuda.cudart().cudaProfilerStop()

        if args.manual_gc:
            if args.manual_gc_interval != 0 and iteration % args.manual_gc_interval == 0:
                gc.collect()

    one_logger_utils.track_e2e_metrics()

    # Flush TensorBoard, WandB writers and one-logger
    writer = get_tensorboard_writer()
    if writer:
        writer.flush()

    # Close out pre-hooks if using distributed optimizer and overlapped param gather.
    if args.use_distributed_optimizer and args.overlap_param_gather:
        optimizer.disable_pre_hook()

    maybe_finalize_async_save(True)

    # If any exit conditions (signal handler, duration, iterations) have been reached, exit.
    if exit:
        wandb_writer = get_wandb_writer()
        if wandb_writer:
            wandb_writer.finish()
        sys.exit()

    return iteration, num_floating_point_operations_so_far


def evaluate(forward_step_func,
             data_iterator,
             model,
             process_non_loss_data_func,
             config,
             verbose=False):
    """Evaluation."""
    args = get_args()
    timers = get_timers()

    timers('evaluate', log_level=0).start(barrier=True)

    if args.vision_pretraining and args.vision_pretraining_type == "dino":
        from megatron.legacy.model.vision.knn_monitor import compute_feature_bank
        compute_feature_bank(model)

    # Turn on evaluation mode which disables dropout.
    for model_module in model:
        model_module.eval()

    total_loss_dict = {}

    # make validation batch size independent from training batch size
    eval_batch_size = args.global_batch_size
    eval_num_microbatches = eval_batch_size // \
        (args.micro_batch_size * args.data_parallel_size)

    with torch.no_grad():
        iteration = 0
        if verbose:
            print_rank_0(f'Evaluating on {args.eval_iters * eval_batch_size} samples')
        while iteration < args.eval_iters:
            iteration += 1
            if verbose:
                print_rank_0(f'Evaluating iter {iteration}/{args.eval_iters}')

            forward_backward_func = get_forward_backward_func()
            # Don't care about timing during evaluation
            config.timers = None
            loss_dicts = forward_backward_func(
                forward_step_func=forward_step_func,
                data_iterator=data_iterator,
                model=model,
                num_microbatches=eval_num_microbatches,
                seq_length=args.seq_length,
                micro_batch_size=args.micro_batch_size,
                decoder_seq_length=args.decoder_seq_length,
                forward_only=True)
            config.timers = get_timers()

            # Empty unused memory
            if args.empty_unused_memory_level >= 1:
                torch.cuda.empty_cache()

            if mpu.is_pipeline_last_stage(ignore_virtual=True):
                # Reduce across processes.
                for loss_dict in loss_dicts:
                    for key in loss_dict:
                        if key not in total_loss_dict:
                            total_loss_dict[key] = torch.tensor([0.0, 0.0], dtype=torch.float).cuda()
                        val = loss_dict[key]
                        if isinstance(val, tuple) or isinstance(val, list):
                            total_loss_dict[key][0] += val[0]
                            total_loss_dict[key][1] += val[1]
                        else:
                            total_loss_dict[key][0] += val
                            total_loss_dict[key][1] += 1

            args.consumed_valid_samples += eval_batch_size

            if args.exit_duration_in_mins:
                train_time = (time.time() - _TRAIN_START_TIME) / 60.0
                done_cuda = torch.tensor(
                    [train_time > args.exit_duration_in_mins],
                    dtype=torch.int, device='cuda')
                torch.distributed.all_reduce(
                    done_cuda, op=torch.distributed.ReduceOp.MAX)
                done = done_cuda.item()
                if done:
                    print_rank_0('Exiting during evaluation, timelimit reached')
                    return None, None, True

        collected_non_loss_data = None
        if process_non_loss_data_func is not None and is_last_rank():
            collected_non_loss_data = forward_backward_func(
                forward_step_func=forward_step_func,
                data_iterator=data_iterator,
                model=model,
                num_microbatches=get_num_microbatches(),
                seq_length=args.seq_length,
                micro_batch_size=args.micro_batch_size,
                decoder_seq_length=args.decoder_seq_length,
                forward_only=True,
                collect_non_loss_data=True)

    # Move model back to the train mode.
    for model_module in model:
        model_module.train()

    for key in total_loss_dict:
        numerator, denominator = total_loss_dict[key]
        total_loss_dict[key] = numerator / denominator

    timers('evaluate').stop()
    timers.log(['evaluate'])

    return total_loss_dict, collected_non_loss_data, False

def evaluate_and_print_results(prefix, forward_step_func,
                               data_iterator, model,
                               iteration, process_non_loss_data_func, config,
                               verbose=False, write_to_tensorboard=True,
                               group_prefix="",
                               ):
    """Helper function to evaluate and dump results on screen."""
    args = get_args()
    if write_to_tensorboard:
        writer = get_tensorboard_writer()
    else:
        writer = None

    wandb_writer = get_wandb_writer()

    total_loss_dict, collected_non_loss_data, timelimit = evaluate(
        forward_step_func, data_iterator, model,
        process_non_loss_data_func, config, verbose)
    # Timelimit hit during evaluation
    if timelimit:
        return
    string = ' validation loss at {} | '.format(prefix)
    for key in total_loss_dict:
        string += '{} value: {:.6E} | '.format(key, total_loss_dict[key].item())
        ppl = math.exp(min(20, total_loss_dict[key].item()))
        string += '{} PPL: {:.6E} | '.format(key, ppl)
        if writer:
            if group_prefix and (not group_prefix.endswith("/")):
                group_prefix = group_prefix + "/"
            writer.add_scalar('{} validation'.format(group_prefix + key),
                              total_loss_dict[key].item(),
                              iteration)
            writer.add_scalar('{} validation vs samples'.format(group_prefix + key),
                              total_loss_dict[key].item(),
                              args.consumed_train_samples)
            if args.log_validation_ppl_to_tensorboard:
                writer.add_scalar('{} validation ppl'.format(group_prefix + key), ppl,
                                  iteration)
                writer.add_scalar('{} validation ppl vs samples'.format(group_prefix + key),
                                  ppl, args.consumed_train_samples)
            if wandb_writer and is_last_rank():
                wandb_writer.log({
                    '{} validation'.format(group_prefix + key): total_loss_dict[key].item()},
                    iteration)

    if process_non_loss_data_func is not None and writer and is_last_rank():
        process_non_loss_data_func(collected_non_loss_data, iteration, writer)

    if group_prefix:
        string = f"[{group_prefix}] " + string

    length = len(string) + 1
    print_rank_last('-' * length)
    print_rank_last(string)
    print_rank_last('-' * length)


def cyclic_iter(iter):
    while True:
        for x in iter:
            yield x


def get_train_valid_test_num_samples():
    """Train/valid/test num samples."""

    args = get_args()

    # Number of train/valid/test samples.
    if args.reset_dataloader and args.force_train_samples:
        train_samples = (args.train_iters - args.iteration) * args.global_batch_size
        assert args.force_train_samples >= train_samples, \
            f"Input force-train-samples smaller than train iterations to run."
        train_samples = args.force_train_samples
    elif args.train_samples:
        train_samples = args.train_samples
    else:
        train_samples = args.train_iters * args.global_batch_size
    if args.reset_dataloader:
        eval_iters = ((args.train_iters - args.iteration) // args.eval_interval + 1) * \
                     args.eval_iters
    else:
        eval_iters = (args.train_iters // args.eval_interval + 1) * \
                     args.eval_iters
    test_iters = args.eval_iters

    return (
        train_samples,
        eval_iters * args.global_batch_size,
        test_iters * args.global_batch_size,
    )


def build_train_valid_test_datasets(build_train_valid_test_datasets_provider):
    """Build pretraining datasets."""
    train_valid_test_num_samples = get_train_valid_test_num_samples()
    print_rank_0(' > datasets target sizes (minimum size):')
    print_rank_0('    train:      {}'.format(train_valid_test_num_samples[0]))
    print_rank_0('    validation: {}'.format(train_valid_test_num_samples[1]))
    print_rank_0('    test:       {}'.format(train_valid_test_num_samples[2]))
    return build_train_valid_test_datasets_provider(train_valid_test_num_samples)


def build_train_valid_test_data_loaders(
        build_train_valid_test_datasets_provider):
    """Build pretraining data loaders."""

    args = get_args()

    (train_dataloader, valid_dataloader, test_dataloader) = (None, None, None)

    print_rank_0('> building train, validation, and test datasets ...')

    # Backward compatibility, assume fixed batch size.
    if args.iteration > 0 and args.consumed_train_samples == 0:
        assert args.train_samples is None, \
            'only backward compatiblity support for iteration-based training'
        args.consumed_train_samples = args.iteration * args.global_batch_size
    if args.iteration > 0 and args.consumed_valid_samples == 0:
        if args.train_samples is None:
            args.consumed_valid_samples = (args.iteration // args.eval_interval) * \
                args.eval_iters * args.global_batch_size
    if args.reset_dataloader:
        args.consumed_train_samples = 0
        args.consumed_valid_samples = 0

    # Rely on distributed-aware core datasets, temporary
    is_distributed = getattr(build_train_valid_test_datasets_provider, "is_distributed", False)

    # Construct the data pipeline
    if is_distributed or mpu.get_tensor_model_parallel_rank() == 0:

        # Build datasets.
        train_ds, valid_ds, test_ds = build_train_valid_test_datasets(
            build_train_valid_test_datasets_provider)
        # Build dataloders.
        train_dataloader = build_pretraining_data_loader(
            train_ds, args.consumed_train_samples)
        if args.skip_train:
            valid_dataloader = build_pretraining_data_loader(valid_ds, 0)
        else:
            valid_dataloader = build_pretraining_data_loader(
                valid_ds, args.consumed_valid_samples)
        test_dataloader = build_pretraining_data_loader(test_ds, 0)

        # Flags to know if we need to do training/validation/testing.
        do_train = train_dataloader is not None and args.train_iters > 0
        do_valid = valid_dataloader is not None and args.eval_iters > 0
        do_test = test_dataloader is not None and args.eval_iters > 0
        flags = torch.tensor(
            [int(do_train), int(do_valid), int(do_test)],
            dtype=torch.long, device='cuda')
    else:
        flags = torch.tensor([0, 0, 0], dtype=torch.long, device='cuda')

    torch.distributed.broadcast(flags, 0)

    args.do_train = getattr(args, "do_train", False) or flags[0].item()
    args.do_valid = getattr(args, "do_valid", False) or flags[1].item()
    args.do_test = getattr(args, "do_test", False) or flags[2].item()

    return train_dataloader, valid_dataloader, test_dataloader


def build_train_valid_test_data_iterators(
        build_train_valid_test_datasets_provider):
    """Build pretraining data iterators."""

    args = get_args()

    # Build loaders.
    train_dataloader, valid_dataloader, test_dataloader = \
        build_train_valid_test_data_loaders(
            build_train_valid_test_datasets_provider)

    # Build iterators.
    dl_type = args.dataloader_type
    assert dl_type in ['single', 'cyclic', 'external']

    def _get_iterator(dataloader_type, dataloader):
        """Return dataset iterator."""
        if dataloader_type == "single":
            return iter(dataloader)
        elif dataloader_type == "cyclic":
            return iter(cyclic_iter(dataloader))
        elif dataloader_type == "external":
            # External dataloader is passed through. User is expected to define how to iterate.
            return dataloader
        else:
            raise RuntimeError("unexpected dataloader type")

    if train_dataloader is not None:
        train_data_iterator = _get_iterator(dl_type, train_dataloader)
    else:
        train_data_iterator = None

    if valid_dataloader is not None:
        valid_data_iterator = _get_iterator(dl_type, valid_dataloader)
    else:
        valid_data_iterator = None

    if test_dataloader is not None:
        test_data_iterator = _get_iterator(dl_type, test_dataloader)
    else:
        test_data_iterator = None

    return train_data_iterator, valid_data_iterator, test_data_iterator<|MERGE_RESOLUTION|>--- conflicted
+++ resolved
@@ -165,7 +165,6 @@
         start_num_floating_point_operations
 
 
-<<<<<<< HEAD
 def pretrain(
     train_valid_test_dataset_provider,
     model_provider,
@@ -176,19 +175,8 @@
     args_defaults={},
     get_embedding_ranks=None,
     get_position_embedding_ranks=None,
-    extra_valid_datasets_provider=None,
+    extra_valid_data_iterators_builder=None,
     ):
-=======
-def pretrain(train_valid_test_dataset_provider,
-             model_provider,
-             model_type,
-             forward_step_func,
-             process_non_loss_data_func=None,
-             extra_args_provider=None,
-             args_defaults={},
-             extra_valid_data_iterators_builder=None,
-             ):
->>>>>>> 46684161
     """Main training program.
 
     This function will run the followings in the order provided:
