--- conflicted
+++ resolved
@@ -1074,13 +1074,8 @@
                 if 'lr_scheduler' in state_dict: # backward compatbility
                     opt_param_scheduler.load_state_dict(state_dict['lr_scheduler'], reset_iterations=args.reset_iterations)
                 else:
-<<<<<<< HEAD
                     opt_param_scheduler.load_state_dict(state_dict['opt_param_scheduler'], reset_iterations=args.reset_iterations)
-        except KeyError:
-=======
-                    opt_param_scheduler.load_state_dict(state_dict['opt_param_scheduler'])
         except KeyError as e:
->>>>>>> 0b4c4cfc
             print_rank_0('Unable to load optimizer from checkpoint {}. '
                          'Specify --no-load-optim or --finetune to prevent '
                          'attempting to load the optimizer state, '
