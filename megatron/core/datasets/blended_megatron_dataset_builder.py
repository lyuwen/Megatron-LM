# Copyright (c) 2022, NVIDIA CORPORATION. All rights reserved.

import logging
import math
from concurrent.futures import ThreadPoolExecutor
from typing import Any, Callable, Iterable, List, Optional, Type, Union

import numpy
import torch
from torch import multiprocessing as mp

from megatron.core.datasets.blended_dataset import BlendedDataset
from megatron.core.datasets.blended_megatron_dataset_config import BlendedMegatronDatasetConfig
from megatron.core.datasets.megatron_dataset import LowLevelDataset, MegatronDataset
from megatron.core.datasets.utils import Split, normalize
from megatron.core.parallel_state import get_virtual_pipeline_model_parallel_rank
from megatron.core.utils import log_single_rank
from megatron.core.datasets.indices_builder import AsyncShuffleBuilder

logger = logging.getLogger(__name__)

MidLevelDataset = MegatronDataset

TopLevelDataset = Union[BlendedDataset, MidLevelDataset]

DistributedDataset = Union[
    TopLevelDataset, MidLevelDataset, LowLevelDataset, torch.utils.data.Dataset
]


class AsyncDatasetBuilder:
    """ Build dataset asynchronously with multiprocessing
    """


    def __init__(self, cls, *args: List[str]):
        self.cls = cls
        self.manager = None
        self.queue = None
        self.process = None
        self.is_started = False

    @staticmethod
    def build_dataset(args, queue):
        dataset = self.cls(*args)
        queue.put(dataset)

    def start(self):
        ctx = mp.get_context("fork")
        self.manager = mp.Manager()
        self.queue = manager.Queue()
        self.process = ctx.Process(target=self.build_dataset, args=(self.args, queue))
        self.process.start()
        self.is_started = True

    def join(self):
        self.process.join()

    def get_result(self):
        self.join()
        result = self.queue.get()
        self.manager.shutdown()
        self.is_started = False


class BlendedMegatronDatasetBuilder(object):
    """Builder class for the BlendedDataset and MegatronDataset classes

    Args:
        cls (Type[MegatronDataset]): The class to instantiate, must inherit from MegatronDataset

        sizes (List[Optional[int]]): The minimum total number of samples to draw, or None, per split

        is_built_on_rank (Callable): A callable which returns True if the dataset should be built on
            the current rank and False otherwise. It should be Megatron Core parallelism aware i.e.
            global rank, local group rank, and virtual rank may inform its return value.

        config (BlendedMegatronDatasetConfig): The config object which informs dataset creation
    """

    def __init__(
        self,
        cls: Type[MidLevelDataset],
        sizes: List[int],
        is_built_on_rank: Callable,
        config: BlendedMegatronDatasetConfig,
    ):
        self.cls = cls
        self.sizes = sizes
        self.is_built_on_rank = is_built_on_rank
        self.config = config

        log_single_rank(
            logger,
            logging.INFO,
            f"Building {cls.__name__} splits with sizes={self.sizes} and config={self.config}",
        )

        if not self.config.mock:
            for split in Split:
                size_is_none = self.sizes[split.value] is None
                if self.config.blend_per_split is None:
                    weights_are_none = self.config.blend[1] is None
                else:
                    if self.config.blend_per_split[split.value] is None:
                        continue
                    weights_are_none = self.config.blend_per_split[split.value][1] is None
                if size_is_none:
                    assert (
                        weights_are_none
                    ), f"size_is_none => weights_are_none fails for {split.name} split"

        if torch.distributed.is_initialized():
            gb_rank = torch.distributed.get_rank()
            vp_rank = get_virtual_pipeline_model_parallel_rank()
            if gb_rank == 0 and (vp_rank == 0 or vp_rank is None):
                assert (
                    self.is_built_on_rank()
                ), "is_built_on_rank must return True when global rank = 0 and vp rank = 0"

    def build(self) -> List[Optional[TopLevelDataset]]:
        """Build all dataset splits according to the provided blend(s)

        This method is distributed-aware and must be called on all ranks.

        The dataset splits returned can vary according to the config. Supply config.blend and
        config.split to build BlendedDataset and/or MegatronDataset splits from the same
        distribution. Supply config.blend_per_split to build BlendedDataset and/or MegatronDataset
        splits from separate distributions. In either case, for each split, handle the following
        cases:

        (1) The split is None
            - do nothing

        (2) The split has one contributing dataset, and...

            (a) 'size' is not None
                - Build a mid-level dataset with low-level dataset sampling in proportion to the
                size

            (b) 'size' is None
                - Build mid-level datasets with no excess low-level dataset sampling

        (3) The split has multiple contributing datasets, and...

            (a) 'weights' is not None and 'size' is not None
                - Build mid-level datasets with low-level dataset sampling in proportion to their
                weights and the size
                - Build a top-level dataset of length marginally greater than 'size' with mid-level
                dataset sampling in proportion to their weights and the size

            (b) 'weights' is not None and 'size' is None
                - Error

            (c) 'weights' is None and 'size' is not None
                - Build mid-level datasets with no excess low-level dataset sampling
                - Build a top-level dataset of length 'size' (capped at the sum of the mid-level
                dataset lengths) with mid-level dataset sampling in proportion to their lengths
                and the size

            (d) 'weights' is None and 'size' is None
                - Build mid-level datasets with no excess low-level dataset sampling
                - Build a top-level dataset with no excess mid-level dataset sampling

        Returns:
            List[Optional[TopLevelDataset]]: A list containing a dataset instance (or None) per
                split
        """
        datasets = self._build_blended_dataset_splits()

        for dataset in datasets:
            if dataset is not None and len(dataset) > 0:
                if isinstance(dataset, BlendedDataset):
                    if dataset.built_anew_on_cache_miss or any(
                        x.built_anew_on_cache_miss for x in dataset.datasets
                    ):
                        log_single_rank(
                            logger,
                            logging.INFO,
                            (
                                f"Verifying NumPy indices for {type(dataset).__name__} "
                                f"{dataset.split.name} split"
                            ),
                        )
                    else:
                        log_single_rank(
                            logger,
                            logging.INFO,
                            (
                                f"NumPy indices for {type(dataset).__name__} {dataset.split.name} "
                                f"split are fully cached, skipping verification"
                            ),
                        )
                        continue
                    # Check blend size
                    assert dataset.size is None or dataset.size == dataset.dataset_index.shape[0]
                    # Check blend access of mid-level datasets
<<<<<<< HEAD
                    dataset_indices, sizes = numpy.unique(dataset.dataset_index, return_counts=True)
                    for i, dataset_and_size in enumerate(zip(dataset_indices, sizes)):
                        if len(dataset.datasets[dataset_and_size[0]]) < dataset_and_size[1]:
=======
                    dataset_indices, dataset_sizes = numpy.unique(
                        dataset.dataset_index, return_counts=True
                    )
                    for i, (index, size) in enumerate(zip(dataset_indices, dataset_sizes)):
                        if len(dataset.datasets[index]) < size:
>>>>>>> c91756d2
                            raise IndexError(
                                f"The {dataset.split.name} blend oversamples the contributing "
                                f"datasets  and, e.g., requests {size} samples from "
                                f"{type(dataset.datasets[index]).__name__} {i} with size "
                                f"{len(dataset.datasets[index])}. This is unexpected. "
                                f"Please file an issue."
                            )

        return datasets

    def _build_blended_dataset_splits(self) -> List[Optional[TopLevelDataset]]:
        """Build all dataset splits according to the provided blend(s)

        See the BlendedMegatronDatasetBuilder.build alias for more information.

        Returns:
            List[Optional[TopLevelDataset]]: A list containing a dataset instance (or None) per
                split
        """
        ##
        # Return fake "mock" datasets
        ##
        if self.config.mock:
            split = self.config.split_matrix
            try:
                return self._build_megatron_dataset_splits(None, split, self.sizes)
            except Exception as error:
                raise Exception(
                    f"{self.cls.__name__} failed to build as a mock data generator"
                ) from error

        ##
        # All splits come from the same distribution
        ##
        elif self.config.blend:
            prefixes, weights = self.config.blend
            if weights is not None:
                weights = normalize(weights)

            split = self.config.split_matrix

            # Blend consists of a single prefix
            if len(prefixes) == 1 and weights is None:
                return self._build_megatron_dataset_splits(prefixes[0], split, self.sizes)

            # Build the mid-level datasets
            if weights is None:
                # Build only one "epoch"
                sizes_per_dataset_buffer = [[None for split in Split] for prefix in prefixes]
            else:
                # The number of samples we plan to use per dataset
                sizes_per_dataset_target = _get_size_per_split_per_dataset(weights, self.sizes)
                # The number of samples we plan to build per dataset
                sizes_per_dataset_buffer = _get_size_per_split_per_dataset(
                    weights, self.sizes, margin=0.5
                )

            # LFu:
            # Start shuffle builder process if possible
            async_shuffle_builders = [None for split in Split]
            if not torch.distributed.is_initialized() or (torch.distributed.get_rank() == 0):
                for i, splitobj in enumerate(Split):
                    if split[i] is not None:
                        weights_i = weights
                        if weights_i is not None and self.sizes[i] is not None:
                            size_per_dataset = list(zip(*sizes_per_dataset_target))[i]
                            size_i = sum(size_per_dataset)
                        elif weights_i is None:
                            if self.sizes[i] is not None:
                                size_i = min(self.sizes[i], sum(weights_i))
                            else:
                                size_i = None  # => the size will be sum(weights_i)
                        else:
                            raise RuntimeError
                        if size_i is not None:
                            log_single_rank(
                                logger,
                                logging.INFO,
                                f"Start index shuffle builder process for split {splitobj.name} with size {size_i}",
                            )
                            numpy_random_state = numpy.random.RandomState(self.config.random_seed)
                            async_shuffle_builders[i] = AsyncShuffleBuilder(
                                size_i,
                                numpy_random_state,
                                self.config,
                            )
                            async_shuffle_builders[i].start()

            if self.config.use_distributed_builder:
                #  LFu: build each dataset in distributed
                log_single_rank(
                    logger,
                    logging.INFO,
                    f"Build each megatron dataset with distributed builder",
                )
                megatron_datasets = self._build_megatron_datasets_distributed(
                   prefixes, split, sizes_per_dataset_buffer
                )
            else:
                # Build each dataset in parallel
                megatron_datasets = self._build_megatron_datasets_parallel(
                    prefixes, split, sizes_per_dataset_buffer
                )

            # Build the top-level datasets
            blended_datasets = [None] * len(Split)
            for i in range(len(Split)):
                if split[i] is not None:
                    weights_i = weights
                    if weights_i is not None and self.sizes[i] is not None:
                        # Blend according to client-specified weights and client-specified size
                        size_per_dataset = list(zip(*sizes_per_dataset_target))[i]
                        size_i = sum(size_per_dataset)
                    elif weights_i is None:
                        # Blend according to dataset sizes as-is and (maybe) client-specified size
                        try:
                            weights_i = [
                                len(megatron_dataset) for megatron_dataset in megatron_datasets[i]
                            ]
                        except TypeError:
                            weights_i = [0 for _ in prefixes]
                        if self.sizes[i] is not None:
                            size_i = min(self.sizes[i], sum(weights_i))
                        else:
                            # Build exhaustive indices
                            size_i = None
                    else:
                        raise ValueError(
                            "Using client-specified weights requires client-specified size"
                        )
                    blended_datasets[i] = self.build_generic_dataset(
                        BlendedDataset,
                        self.is_built_on_rank,
                        True,  # synchronize_ranks, default behavior to build on rank-0 first
                        megatron_datasets[i],
                        weights_i,
                        size_i,
                        self.config,
                        async_shuffle_builders[i],
                    )

            return blended_datasets

        ##
        # Each split comes from a separate distribution
        ##
        else:
            blended_datasets = [None] * len(Split)
            for i in range(len(Split)):
                split_spoof = [None] * len(Split)
                split_spoof[i] = (0.0, 1.0)
                sizes_spoof = [0] * len(Split)
                sizes_spoof[i] = self.sizes[i]

                # Blend is provided for the split
                blend = self.config.blend_per_split[i]
                if blend is not None:
                    prefixes, weights = blend
                    if weights is not None:
                        weights = normalize(weights)

                    # Blend consists of a sigle prefix
                    if len(prefixes) == 1:
                        blended_datasets[i] = self._build_megatron_dataset_splits(
                            prefixes[0], split_spoof, sizes_spoof
                        )[i]
                        continue

                    # Build mid-level datasets
                    if weights is None:
                        sizes_per_dataset_buffer = [
                            [None for split in Split] for prefix in prefixes
                        ]
                    else:
                        # The number of samples we plan to use per dataset
                        sizes_per_dataset_target = _get_size_per_split_per_dataset(
                            weights, sizes_spoof
                        )
                        # The number of samples we plan to build per dataset
                        sizes_per_dataset_buffer = _get_size_per_split_per_dataset(
                            weights, sizes_spoof, margin=0.5
                        )

                    # Build each dataset in parallel
                    megatron_datasets = self._build_megatron_datasets_parallel(
                        prefixes, split_spoof, sizes_per_dataset_buffer
                    )[i]

                    # Build top-level dataset
                    if weights is not None and self.sizes[i] is not None:
                        # Blend according to client-specified weights and client-specified size
                        size_per_dataset = list(zip(*sizes_per_dataset_target))[i]
                        size = sum(size_per_dataset)
                    elif weights is None:
                        # Blend according to dataset sizes as-is and (maybe) client-specified size
                        try:
                            weights = [
                                len(megatron_dataset) for megatron_dataset in megatron_datasets
                            ]
                        except TypeError:
                            weights = [0 for _ in prefixes]
                        if self.sizes[i] is not None:
                            size = min(self.sizes[i], sum(weights))
                        else:
                            # Build exhaustive indices
                            size = None
                    else:
                        raise RuntimeError
                    blended_datasets[i] = self.build_generic_dataset(
                        BlendedDataset,
                        self.is_built_on_rank,
                        True,  # synchronize_ranks, default behavior to build on rank-0 first
                        megatron_datasets,
                        weights,
                        size,
                        self.config,
                    )

            return blended_datasets


    # LFu
    def _build_megatron_datasets_distributed(
        self, prefixes: List[str], split: List[float], sizes_per_dataset: List[List[int]]
    ) -> List[List[Optional[MegatronDataset]]]:
        assert torch.distributed.is_initialized(), "Torch distributed needs to be initialized."
        rank = torch.distributed.get_rank()
        world_size = torch.distributed.get_world_size()
        num_dataset_builder_threads = self.config.num_dataset_builder_threads
        #
        prefixes_on_rank = prefixes[rank::world_size]
        sizes_per_dataset_on_rank = sizes_per_dataset[rank::world_size]
        #
        # In distributed dataset builder, turn off built on rank check temporarily
        orig_is_built_on_rank = self.is_built_on_rank
        self.is_built_on_rank = lambda : True
        #
        # Helper function to wrap the threading logic
        def _threading_helper(
            megatron_datasets: List[List[Optional[MegatronDataset]]],
            num_workers: int,
            prefixes: List[str],
            split: List[float],
            sizes_per_dataset: List[List[int]],
        ) -> None:
            with ThreadPoolExecutor(max_workers=num_workers) as executor:
                all_futures = []
                for i in range(len(prefixes)):
                    all_futures.append(
                        executor.submit(
                            self._build_megatron_dataset_splits,
                            prefixes[i],
                            split,
                            sizes_per_dataset[i],
                            False,  # synchronize_ranks, barrier is called in this function
                        )
                    )
                for future in all_futures:
                    try:
                        megatron_datasets_split = future.result()
                        for j in range(len(megatron_datasets_split)):
                            if megatron_datasets_split[j] is not None:
                                logger.info(f"Done building dataset {self.cls.__name__} split " \
                                        f"{megatron_datasets_split[j].index_split.name} from: " \
                                        f"{megatron_datasets_split[j].dataset_path}")
                            if self.config.aggressive_memory_strat:
                              del megatron_datasets_split[j]
                            else:
                              megatron_datasets[j].append(megatron_datasets_split[j])
                    except Exception as err:
                        raise err
        # First build on all ranks
        megatron_datasets = [[] for _ in range(len(Split))]
        num_workers = num_dataset_builder_threads
        _threading_helper(
            megatron_datasets, num_workers, prefixes_on_rank, split, sizes_per_dataset_on_rank
        )

        torch.distributed.barrier()
        self.is_built_on_rank = orig_is_built_on_rank

        megatron_datasets = [[] for _ in range(len(Split))]
        _threading_helper(
            megatron_datasets,
            num_dataset_builder_threads,
            prefixes,
            split,
            sizes_per_dataset,
        )
        return megatron_datasets


    def _build_megatron_datasets_parallel(
        self, prefixes: List[str], split: List[float], sizes_per_dataset: List[List[int]]
    ) -> List[List[Optional[MegatronDataset]]]:
        """Build the megatron datasets for a list of prefixes in parallel

        Args:
            prefixes (List[str]): The list of prefix strings

            split (List[float]): The dataset split ratios (must sum to 1.00)

            sizes_per_dataset (List[List[int]]): The number of samples to request
            per MegatronDataset per spilt

        Returns:
            List[List[Optional[MegatronDataset]]]: For each split, have a list of
            MegatronDataset per prefix
        """

        # Helper function to wrap the threading logic
        def _threading_helper(
            megatron_datasets: List[List[Optional[MegatronDataset]]],
            num_workers: int,
            prefixes: List[str],
            split: List[float],
            sizes_per_dataset: List[List[int]],
        ) -> None:
            with ThreadPoolExecutor(max_workers=num_workers) as executor:
                all_futures = []
                for i in range(len(prefixes)):
                    all_futures.append(
                        executor.submit(
                            self._build_megatron_dataset_splits,
                            prefixes[i],
                            split,
                            sizes_per_dataset[i],
                            False,  # synchronize_ranks, barrier is called in this function
                        )
                    )
                for future in all_futures:
                    try:
                        megatron_datasets_split = future.result()
                        for j in range(len(megatron_datasets_split)):
                            megatron_datasets[j].append(megatron_datasets_split[j])
                    except Exception as err:
                        raise err

        megatron_datasets = [[] for _ in range(len(Split))]
        num_dataset_builder_threads = self.config.num_dataset_builder_threads

        if torch.distributed.is_initialized():
            rank = torch.distributed.get_rank()
            # First, build on rank 0
            if rank == 0:
                num_workers = num_dataset_builder_threads
                if num_workers > 1:
                    # since only rank 0 is running, scale up the thread count
                    # but not too much to avoid overloading storage on miss path.
                    # if user set num_dataset_builder_threads to 1,
                    # i.e. meant for serial build, do not scale up.
                    num_workers *= min(2, max(1, torch.cuda.device_count()))
                _threading_helper(
                    megatron_datasets, num_workers, prefixes, split, sizes_per_dataset
                )

            torch.distributed.barrier()

            # Then, build on other ranks; guaranteed to be data_cache hit
            if rank != 0:
                _threading_helper(
                    megatron_datasets,
                    num_dataset_builder_threads,
                    prefixes,
                    split,
                    sizes_per_dataset,
                )
        else:
            _threading_helper(
                megatron_datasets, num_dataset_builder_threads, prefixes, split, sizes_per_dataset
            )

        return megatron_datasets

    def _build_megatron_dataset_splits(
        self,
        dataset_path: Optional[str],
        split: List[float],
        sizes: List[int],
        synchronize_ranks: bool = True,
    ) -> List[Optional[MidLevelDataset]]:
        """Build each MidLevelDataset split from a single LowLevelDataset

        Args:
            dataset_path (Optional[str]): The path on disk which defines the underlying
                LowLevelDataset, or None for mock dataset classes

            split (List[Tuple[float, float]]): The dataset split matrix

            sizes (List[int]): The number of total samples to draw from each split

            synchronize_ranks (bool): Whether to call barrier for rank-0 / barrier / other-ranks
                behavior. Set to False when we enforce this behavior at higher level.

        Returns:
            List[Optional[MidLevelDataset]]: The MidLevelDataset (or None) per split
        """
        # short-cut if we are not building on this rank
        if torch.distributed.is_initialized() and not self.is_built_on_rank():
            for i in range(len(Split)):
                if split[i] is not None and synchronize_ranks:
                    torch.distributed.barrier()
            return [None] * len(Split)

        # Build the low level dataset
        low_level_dataset = self.cls.build_low_level_dataset(dataset_path, self.config)

        # Build the split indices for the low level dataset
        num_elements = self.cls.numel_low_level_dataset(low_level_dataset)
        split_indices = []
        for i, _ in enumerate(Split):
            if split[i] is not None:
                beg = int(round(split[i][0] * float(num_elements)))
                end = int(round(split[i][1] * float(num_elements)))
                split_indices.append(numpy.arange(start=beg, stop=end, step=1, dtype=numpy.int32))
            else:
                split_indices.append(None)

        # Build the mid level dataset
        mid_level_datasets = []
        for i, _split in enumerate(Split):
            if split[i] is None:
                mid_level_datasets.append(None)
            else:
                mid_level_datasets.append(
                    self.build_generic_dataset(
                        self.cls,
                        self.is_built_on_rank,
                        synchronize_ranks,
                        low_level_dataset,
                        dataset_path,
                        split_indices[i],
                        sizes[i],
                        _split,
                        self.config,
                    )
                )

        return mid_level_datasets

    @staticmethod
    def build_generic_dataset(
        cls: Union[Type[DistributedDataset], Callable],
        is_built_on_rank: Callable,
        synchronize_ranks: bool,
        *args: Any,
    ) -> Optional[Union[DistributedDataset, Iterable]]:
        """Build the DistributedDataset

        Return None if and only if the underlying dataset class is not built on the current rank
        and torch.distributed is initialized.

        Args:
            cls (Union[Type[DistributedDataset], Callable]): The DistributedDataset class to be
                built. In special cases, e.g. when we are building the low level dataset for a
                RawMegatronDataset instance, we can accept a Callable which returns an Iterable.

            synchronize_ranks (bool): Whether to call barrier for rank-0 / barrier / other-ranks
                behavior. Set to False when we enforce this behavior at higher level.

            args (Tuple[Any]): The positional arguments used to build the provided
                DistributedDataset class

        Raises:
            Exception: When the dataset constructor raises an OSError

        Returns:
            Optional[Union[DistributedDataset, Iterable]]: The DistributedDataset instantion, the
                Iterable instantiation, or None
        """
        if torch.distributed.is_initialized():
            rank = torch.distributed.get_rank()

            dataset = None

            # First, build on rank 0
            if rank == 0 and is_built_on_rank():
                try:
                    dataset = cls(*args)
                except OSError as err:
                    log = (
                        f"Failed to write dataset materials to the data cache directory. Please "
                        f"supply a directory to which you have write access via the path_to_cache "
                        f"attribute in BlendedMegatronDatasetConfig and retry. Refer to the "
                        f"preserved traceback above for more information."
                    )
                    raise Exception(log) from err

            if synchronize_ranks:
                torch.distributed.barrier()

            # After, build on other ranks
            if rank != 0 and is_built_on_rank():
                dataset = cls(*args)

            return dataset

        return cls(*args)


def _get_size_per_split_per_dataset(
    normalized_weights: List[float], target_size_per_split: List[int], margin: float = 0.0
) -> List[List[int]]:
    """Determine the contribution of the MegatronDataset splits to the BlendedDataset splits

    Args:
        normalized_weights (List[float]): e.g. [0.3, 0.7]

        target_size_per_split (List[int]): The number of samples to target for each BlendedDataset
            split

        margin (float): The relative quantity of extra samples to build per per split per dataset,
            as a percentage

    Returns:
        List[List[int]]: The number of samples to request per MegatronDataset per split
    """
    assert numpy.isclose(sum(normalized_weights), 1.0)

    # Use margin as buffer to ensure we satiate the request
    sizes_per_dataset = [
        [
            int(math.ceil(math.ceil(target_size * weight) * (1 + margin / 100)))
            for target_size in target_size_per_split
        ]
        for weight in normalized_weights
    ]

    return sizes_per_dataset<|MERGE_RESOLUTION|>--- conflicted
+++ resolved
@@ -195,17 +195,11 @@
                     # Check blend size
                     assert dataset.size is None or dataset.size == dataset.dataset_index.shape[0]
                     # Check blend access of mid-level datasets
-<<<<<<< HEAD
-                    dataset_indices, sizes = numpy.unique(dataset.dataset_index, return_counts=True)
-                    for i, dataset_and_size in enumerate(zip(dataset_indices, sizes)):
-                        if len(dataset.datasets[dataset_and_size[0]]) < dataset_and_size[1]:
-=======
                     dataset_indices, dataset_sizes = numpy.unique(
                         dataset.dataset_index, return_counts=True
                     )
                     for i, (index, size) in enumerate(zip(dataset_indices, dataset_sizes)):
                         if len(dataset.datasets[index]) < size:
->>>>>>> c91756d2
                             raise IndexError(
                                 f"The {dataset.split.name} blend oversamples the contributing "
                                 f"datasets  and, e.g., requests {size} samples from "
