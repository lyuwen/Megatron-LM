# Copyright (c) 2023, NVIDIA CORPORATION. All rights reserved.

import logging
import os
import time
from dataclasses import dataclass
from typing import Dict, Optional, Tuple

import numpy
import torch

from megatron.core.datasets.blended_megatron_dataset_config import BlendedMegatronDatasetConfig
from megatron.core.datasets.indexed_dataset import IndexedDataset
from megatron.core.datasets.megatron_dataset import MegatronDataset
from megatron.core.datasets.megatron_tokenizer import MegatronTokenizer
from megatron.core.datasets.utils import Split
from megatron.core.datasets.utils_s3 import S3Config, is_s3_path
from megatron.core.utils import log_single_rank

logger = logging.getLogger(__name__)

_PAD_TOKEN_ID = -1


@dataclass
class GPTDatasetConfig(BlendedMegatronDatasetConfig):
    """Configuration object for Megatron Core GPT datasets"""

    reset_position_ids: bool = None
    """Option to reset the position IDs in the dataset at an interval"""

    reset_attention_mask: bool = None
    """Option to reset the attention mask from the dataset"""

    eod_mask_loss: bool = None
    """Option to enable the EOD mask loss"""

    create_attention_mask: bool = True
    """Option to enable the attention masks generation. Can be disabled if attention kernel
       generates masks by itself.
    """

    drop_last_partial_validation_sequence: bool = True
    """Option to drop the last partial validation sequence"""

    add_extra_token_to_sequence: bool = True
    """Option to draw sequences with one extra token to ensure the sample input tokens and sample
       output tokens are both of the desired sequence length
    """

    s3_cache_path: str = None
    """Path for caching indices for s3 dataloading."""

    def __post_init__(self) -> None:
        """Do asserts and set fields post init"""
        super().__post_init__()

        assert self.tokenizer is not None

        assert self.reset_position_ids is not None
        assert self.reset_attention_mask is not None
        assert self.eod_mask_loss is not None


class GPTDataset(MegatronDataset):
    """The base GPT dataset

    Args:
        indexed_dataset (IndexedDataset): The IndexedDataset around which to build the GPTDataset

        dataset_path (Optional[str]): The real path on disk to the dataset, for bookkeeping

        indexed_indices (numpy.ndarray): The set of the documents indices to expose

        num_samples (Optional[int]): The number of samples to draw from the indexed dataset. When
            None, build as many samples as correspond to one epoch.

        index_split (Split): The indexed_indices Split

        config (GPTDatasetConfig): The config
    """

    def __init__(
        self,
        indexed_dataset: IndexedDataset,
        dataset_path: Optional[str],
        indexed_indices: numpy.ndarray,
        num_samples: Optional[int],
        index_split: Split,
        config: GPTDatasetConfig,
    ) -> None:
        super().__init__(
            indexed_dataset, dataset_path, indexed_indices, num_samples, index_split, config
        )
        self.masks_and_position_ids_are_cacheable = not any(
            [
                self.config.reset_position_ids,
                self.config.reset_attention_mask,
                self.config.eod_mask_loss,
            ]
        )
        self.masks_and_position_ids_are_cached = False
        self.cached_attention_mask = None
        self.cached_loss_mask = None
        self.cached_position_ids = None

        try:
            self._pad_token_id = self.config.tokenizer.pad
        except Exception:
            self._pad_token_id = _PAD_TOKEN_ID

        (self.document_index, self.sample_index, self.shuffle_index) = (
            self._build_document_sample_shuffle_indices()
        )

    @staticmethod
    def numel_low_level_dataset(low_level_dataset: IndexedDataset) -> int:
        """Abstract method implementation

        For GPT, the underlying IndexedDataset should be split by sequence, as opposed to, say,
        BERT, which should be split by document

        Args:
            low_level_dataset (IndexedDataset): The underlying IndexedDataset

        Returns:
            int: The number of unique elements in the underlying IndexedDataset
        """
        return low_level_dataset.sequence_lengths.shape[0]

    @staticmethod
    def build_low_level_dataset(dataset_path: str, config: GPTDatasetConfig) -> IndexedDataset:
        """Abstract method implementation

        Args:
            dataset_path (str): The real path prefix to the IndexedDataset .bin and .idx files

            config (GPTDatasetConfig): The config

        Returns:
            IndexedDataset: The underlying IndexedDataset
        """
        if is_s3_path(dataset_path):
            return IndexedDataset(
                dataset_path,
                multimodal=False,
                mmap=config.mmap_bin_files,
                s3_config=S3Config(path_to_idx_cache=config.s3_cache_path),
            )
        return IndexedDataset(dataset_path, multimodal=False, mmap=config.mmap_bin_files)

    def __len__(self) -> int:
        """Abstract method implementation

        Returns:
            int: The length of the dataset
        """
        return max(self.sample_index.shape[0] - 1, 0)

    def __getitem__(self, idx: Optional[int]) -> Dict[str, torch.Tensor]:
        """Abstract method implementation

        Args:
            idx (Optioal[int]): The index into the dataset

        Returns:
            Dict[str, torch.Tensor]: The sample information wrapped in a dictionary
        """
        if idx is None:
            # Batch padding sequence so the index does not matter
            text, _ = self._query_document_sample_shuffle_indices(0)
        else:
            text, _ = self._query_document_sample_shuffle_indices(idx)

        text = torch.from_numpy(text).long()
        if self.config.add_extra_token_to_sequence:
            tokens = text[:-1].contiguous()
            labels = text[1:].contiguous()
        else:
            tokens = text
            labels = torch.roll(text, shifts=-1, dims=0)
            labels[-1] = self._pad_token_id

        if (
            not self.masks_and_position_ids_are_cacheable
            or not self.masks_and_position_ids_are_cached
        ):
            attention_mask, loss_mask, position_ids = _get_ltor_masks_and_position_ids(
                tokens,
                self.config.tokenizer.eod,
                self.config.reset_position_ids,
                self.config.reset_attention_mask,
                self.config.eod_mask_loss,
                self.config.create_attention_mask,
            )
            if self.masks_and_position_ids_are_cacheable:
                self.cached_attention_mask = attention_mask
                self.cached_loss_mask = loss_mask
                self.cached_position_ids = position_ids
                self.masks_and_position_ids_are_cached = True
        else:
            attention_mask = self.cached_attention_mask
            loss_mask = self.cached_loss_mask
            position_ids = self.cached_position_ids

        # For padded sequences, mask the loss
        loss_mask[labels == self._pad_token_id] = 0.0

        # For padded sequences, ensure the embedding layer can map the token ID
        tokens[tokens == self._pad_token_id] = 0
        labels[labels == self._pad_token_id] = 0

        # Batch padding sequence so we mask the loss
        if idx is None:
            loss_mask = torch.zeros_like(loss_mask)

        if self.config.create_attention_mask:
            return {
                "tokens": tokens,
                "labels": labels,
                "attention_mask": attention_mask,
                "loss_mask": loss_mask,
                "position_ids": position_ids,
            }
        else:
            return {
                "tokens": tokens,
                "labels": labels,
                "loss_mask": loss_mask,
                "position_ids": position_ids,
            }

    def _query_document_sample_shuffle_indices(
        self, idx: int
    ) -> Tuple[numpy.ndarray, numpy.ndarray]:
        """Get the text (token ids) and document ids for a given index

        Args:
            idx (int): The index into the dataset

        Returns:
            Tuple[numpy.ndarray, numpy.ndarray]: The text ids and document ids
        """
        # Do the shuffle mapping
        idx = self.shuffle_index[idx]

        # Get the beginning and end documents and offsets
        doc_index_beg, doc_index_beg_offset = self.sample_index[idx]
        doc_index_end, doc_index_end_offset = self.sample_index[idx + 1]

        document_ids = []
        sample_parts = []

        # Sample spans a single document
        if doc_index_beg == doc_index_end:
            # Add the document id
            document_ids.append(self.document_index[doc_index_beg])

            # Add the entire sample
            sample_parts.append(
                self.dataset.get(
                    self.document_index[doc_index_beg],
                    offset=doc_index_beg_offset,
                    length=doc_index_end_offset
                    - doc_index_beg_offset
                    + self.config.add_extra_token_to_sequence,
                )
            )

        # Sample spans multiple documents
        else:
            for i in range(doc_index_beg, doc_index_end + 1):
                # Add the document id
                document_ids.append(self.document_index[i])

                # Add the sample part
                offset = 0 if i > doc_index_beg else doc_index_beg_offset
                length = (
                    None
                    if i < doc_index_end
                    else doc_index_end_offset + self.config.add_extra_token_to_sequence
                )
                sample_parts.append(
                    self.dataset.get(self.document_index[i], offset=offset, length=length)
                )
        assert len(document_ids) == len(
            sample_parts
        ), f"len(document_ids) ({len(document_ids)}) != len(sample_parts) ({len(sample_parts)})"

        length = sum(map(len, sample_parts))

        # Pad the sample if necessary
        if length < (self.config.sequence_length + self.config.add_extra_token_to_sequence):
            sample_parts.append(
                [self._pad_token_id]
                * (self.config.sequence_length + self.config.add_extra_token_to_sequence - length)
            )

        return (
            numpy.concatenate(sample_parts, dtype=numpy.int64),
            numpy.array(document_ids, dtype=numpy.int64),
        )

    def _build_document_sample_shuffle_indices(
        self,
    ) -> Tuple[numpy.ndarray, numpy.ndarray, numpy.ndarray]:
        """Build the document index, the sample index, and the shuffle index

        The document index:
            -- 1-D
            -- An ordered array of document ids

        The sample index:
            -- 2-D
            -- The document indices and offsets which mark the start of every sample

        The shuffle index:
            -- 1-D
            -- A random permutation of index range of the sample index

        Returns:
            Tuple[numpy.ndarray, numpy.ndarray, numpy.ndarray]: The document index, the sample
            index, and the shuffle index
        """
        path_to_cache = self.config.path_to_cache
        if path_to_cache is None and not self.config.mock:
            path_to_cache = os.path.join(
                self.dataset.path_prefix, "cache", f"{type(self).__name__}_indices"
            )

        if path_to_cache:
            base = f"{self.unique_description_hash}-{type(self).__name__}-{self.index_split.name}"
            get_path_to = lambda affix: os.path.join(path_to_cache, f"{base}-{affix}")
            path_to_description = get_path_to("description.txt")
            path_to_document_index = get_path_to("document_index.npy")
            path_to_sample_index = get_path_to("sample_index.npy")
            path_to_shuffle_index = get_path_to("shuffle_index.npy")
            cache_hit = all(
                map(
                    os.path.isfile,
                    [
                        path_to_description,
                        path_to_document_index,
                        path_to_sample_index,
                        path_to_shuffle_index,
                    ],
                )
            )
        else:
            cache_hit = False

        if not path_to_cache or (
            not cache_hit
            and (not torch.distributed.is_initialized() or torch.distributed.get_rank() == 0 \
                    or self.config.use_distributed_builder)
        ):

            log_single_rank(
                logger,
                logging.INFO,
                f"Build and save the {type(self).__name__} {self.index_split.name} indices",
            )
            self.built_anew_on_cache_miss = True
            t_beg = time.time()

            sequence_length = self.config.sequence_length
            num_tokens_per_epoch = self._get_num_tokens_per_epoch()
            num_epochs = self._get_num_epochs(num_tokens_per_epoch)

            if num_epochs == 1:
                separate_final_epoch = False
            else:
                # Get the number of samples for the last epoch
                num_samples_sans_final_epoch = (
                    (num_epochs - 1) * num_tokens_per_epoch
                    - self.config.add_extra_token_to_sequence
                ) // sequence_length
                num_samples_from_final_epoch = self.num_samples - num_samples_sans_final_epoch
                num_samples_per_epoch = (
                    num_tokens_per_epoch - self.config.add_extra_token_to_sequence
                ) // sequence_length

                # num_samples_from_final_epoch should be non-negative
                assert num_samples_from_final_epoch >= 0

                # num_samples_from_final_epoch should not exceed max value
                assert num_samples_from_final_epoch <= num_samples_per_epoch + 1

                # Separate the final epoch if it falls below the threshold
                threshold = 0.80
                separate_final_epoch = num_samples_from_final_epoch < int(
                    threshold * num_samples_per_epoch
                )

                log_single_rank(
                    logger,
                    logging.DEBUG,
                    f"> num_samples_from_final_epoch: {num_samples_from_final_epoch}",
                )
                log_single_rank(logger, logging.DEBUG, f"> threshold: {threshold}")
                log_single_rank(
                    logger, logging.DEBUG, f"> num_samples_per_epoch: {num_samples_per_epoch}"
                )

            log_single_rank(
                logger, logging.DEBUG, f"> separate_final_epoch: {separate_final_epoch}"
            )

            numpy_random_state = numpy.random.RandomState(self.config.random_seed)

            # Build the document index
            document_index = _build_document_index(
                self.indices, num_epochs, numpy_random_state, separate_final_epoch
            )

            drop_last_partial_sequence = True
            if self.index_split == Split.valid:
                drop_last_partial_sequence = self.config.drop_last_partial_validation_sequence

            # Build the sample index
            from megatron.core.datasets import helpers

            if self.index_split == Split.valid:
                drop_last_partial_sequence = self.config.drop_last_partial_validation_sequence
            else:
                drop_last_partial_sequence = True

            assert document_index.dtype == numpy.int32
            assert self.dataset.sequence_lengths.dtype == numpy.int32
<<<<<<< HEAD
            if num_tokens_per_epoch == 0:
                sample_index = numpy.empty((0, 2), dtype=numpy.int32)
=======
            if len(document_index) * 2 > len(self.dataset.sequence_lengths):
                # If "access density" of sequence_lengths is high, force load the mmap-ed array
                # into memory by making a copy.
                #
                # System performance benefits come from two aspects:
                #   1. We sequentially pre-load the whole file, most of which we expect to read
                #   2. The GIL is held when entering the c++ program, improving the speed of which
                #      improves parallelism
                sequence_lengths_for_cpp = self.dataset.sequence_lengths.copy()
>>>>>>> 6219d96e
            else:
                if len(document_index) * 2 > len(self.dataset.sequence_lengths):
                    # Heuristic: if "access density" of sequence_lengths is relatively high,
                    # force loading the mmap-ed array into memory by taking a copy.
                    # System performance benefits come from two aspects:
                    # 1. **sequentially** pre-loading the whole file if we're gonna read a large fraction anyways.
                    # 2. GIL is held when calling into c++ code; making the c++ func faster improves parallelism.
                    sequence_lengths_for_cpp = self.dataset.sequence_lengths.copy()
                else:
                    sequence_lengths_for_cpp = self.dataset.sequence_lengths
                sample_index = helpers.build_sample_idx(
                    sequence_lengths_for_cpp,
                    document_index,
                    sequence_length,
                    num_epochs,
                    num_tokens_per_epoch,
                    drop_last_partial_sequence,
                    self.config.add_extra_token_to_sequence,
                )

            # Build the shuffle index
            if separate_final_epoch:
                shuffle_index = _build_shuffle_index(
                    num_samples_sans_final_epoch, sample_index.shape[0] - 1, numpy_random_state
                )
            else:
                shuffle_index = _build_shuffle_index(
                    sample_index.shape[0] - 1, sample_index.shape[0] - 1, numpy_random_state
                )

            if path_to_cache:
                os.makedirs(path_to_cache, exist_ok=True)
                # Write the description
                with open(path_to_description, "wt") as writer:
                    writer.write(self.unique_description)
                numpy.save(path_to_document_index, document_index, allow_pickle=True)
                numpy.save(path_to_sample_index, sample_index, allow_pickle=True)
                numpy.save(path_to_shuffle_index, shuffle_index, allow_pickle=True)
            else:
                log_single_rank(
                    logger,
                    logging.WARNING,
                    f"Unable to save {type(self).__name__} indexes because path_to_cache is None",
                )

            t_end = time.time()
            log_single_rank(logger, logging.DEBUG, f"\t> time elapsed: {t_end - t_beg:4f} seconds")

            log_single_rank(
                logger, logging.INFO, f"> total number of samples: {sample_index.shape[0] - 1}"
            )
            log_single_rank(logger, logging.INFO, f"> total number of epochs: {num_epochs}")

            return document_index, sample_index, shuffle_index

        log_single_rank(
            logger, logging.INFO, f"Load the {type(self).__name__} {self.index_split.name} indices"
        )

        log_single_rank(
            logger,
            logging.INFO,
            f"\tLoad the document index from {os.path.basename(path_to_document_index)}",
        )
        t_beg = time.time()
        document_index = numpy.load(path_to_document_index, allow_pickle=True, mmap_mode='r')
        t_end = time.time()
        log_single_rank(logger, logging.DEBUG, f"\t> time elapsed: {t_end - t_beg:4f} seconds")

        log_single_rank(
            logger,
            logging.INFO,
            f"\tLoad the sample index from {os.path.basename(path_to_sample_index)}",
        )
        t_beg = time.time()
        sample_index = numpy.load(path_to_sample_index, allow_pickle=True, mmap_mode='r')
        t_end = time.time()
        log_single_rank(logger, logging.DEBUG, f"\t> time elapsed: {t_end - t_beg:4f} seconds")

        log_single_rank(
            logger,
            logging.INFO,
            f"\tLoad the shuffle index from {os.path.basename(path_to_shuffle_index)}",
        )
        t_beg = time.time()
        shuffle_index = numpy.load(path_to_shuffle_index, allow_pickle=True, mmap_mode='r')
        t_end = time.time()
        log_single_rank(logger, logging.DEBUG, f"\t> time elapsed: {t_end - t_beg:4f} seconds")

        log_single_rank(
            logger, logging.INFO, f"> total number of samples: {sample_index.shape[0] - 1}"
        )

        return document_index, sample_index, shuffle_index

    def _get_num_tokens_per_epoch(self) -> int:
        """Calculate the number of tokens in a single epoch

        Returns:
            int: The number of tokens in a single epoch
        """
        return int(numpy.sum(self.dataset.sequence_lengths[self.indices]))

    def _get_num_epochs(self, num_tokens_per_epoch: int) -> int:
        """Calculate the number of epochs

        Args:
            num_tokens_per_epoch (int): The number of tokens in a single epoch

        Returns:
            int: The number of epochs
        """
        num_epochs = 1
        num_tokens = num_tokens_per_epoch
        if self.num_samples is None:
            return num_epochs
        elif num_tokens_per_epoch == 0:
            return num_epochs
        else:
            num_tokens_requested = (
                self.num_samples * self.config.sequence_length
            ) + self.config.add_extra_token_to_sequence
            while num_tokens < num_tokens_requested:
                num_epochs += 1
                num_tokens += num_tokens_per_epoch
        return num_epochs


def _build_document_index(
    documents: numpy.ndarray,
    num_epochs: int,
    numpy_random_state: numpy.random.RandomState,
    separate_final_epoch: bool,
) -> numpy.ndarray:
    """Build an array with length = num epochs * num documents

    Args:
        documents (numpy.ndarray): the subset of exposed document indices

        num_epochs (int): The number of epochs

        numpy_random_state (numpy.random.RandomState): The NumPy random state

        separate_final_epoch (bool): Whether to exclude the last epoch from the global shuffle

    Returns:
        numpy.ndarray: The document index
    """
    if not separate_final_epoch or num_epochs == 1:
        document_index = numpy.mgrid[0:num_epochs, 0 : len(documents)][1]
        document_index[:] = documents
        document_index = document_index.reshape(-1)
        document_index = document_index.astype(numpy.int32)
        numpy_random_state.shuffle(document_index)
        return document_index

    doc_idx_first = _build_document_index(documents, num_epochs - 1, numpy_random_state, False)
    doc_idx_last = _build_document_index(documents, 1, numpy_random_state, False)
    return numpy.concatenate((doc_idx_first, doc_idx_last))


def _build_shuffle_index(
    num_samples: int, total_size: int, numpy_random_state: numpy.random.RandomState
) -> numpy.ndarray:
    """Build the range [0, size) and shuffle

    Args:
        num_samples (int): The size of the first shuffle range [0, num_samples)

        total_size (int): The size of the entire index. If larger than 'num_samples', it defines
            the second shuffle range [num_samples, total_size)

        numpy_random_state (numpy.random.RandomState): The NumPy random state

    Returns:
        numpy.ndarray: The shuffle index
    """
    dtype_ = numpy.uint32
    if total_size >= (numpy.iinfo(numpy.uint32).max - 1):
        dtype_ = numpy.int64

    shuffle_idx_first = numpy.arange(start=0, stop=num_samples, step=1, dtype=dtype_)
    numpy_random_state.shuffle(shuffle_idx_first)
    if num_samples == total_size:
        return shuffle_idx_first

    shuffle_idx_last = numpy.arange(start=num_samples, stop=total_size, step=1, dtype=dtype_)
    numpy_random_state.shuffle(shuffle_idx_last)

    return numpy.concatenate((shuffle_idx_first, shuffle_idx_last))


def _get_ltor_masks_and_position_ids(
    data: torch.Tensor,
    eod_token: int,
    reset_position_ids: bool,
    reset_attention_mask: bool,
    eod_mask_loss: bool,
    create_attention_mask: bool,
):
    """Build masks and position id for left to right model.

    Args:
        data (torch.Tensor): The data tenor that holds the tokens from the dataset

        eod_token (int): ID of the token to that is considered the EOD

        reset_position_ids (bool): Switch to reset the document position ID's

        reset_attention_mask (bool): Switch to reset the attention mask

        eod_mask_loss (bool): Switch to enable the EOD mask loss

        create_attention_mask (bool): Switch to enable the attention masks generation. Can be
            disabled if attention kernel generates masks by itself.

    Returns:
        torch.Tensor: Attention mask needed to be used for Attention

        torch.Tensor: The mask used for loss value during training

        torch.Tensor: The position ID's of the token
    """
    seq_length = data.numel()

    if create_attention_mask:
        attention_mask = torch.tril(
            torch.ones((seq_length, seq_length), device=data.device)
        ).unsqueeze(0)
    else:
        attention_mask = None

    # Loss mask.
    loss_mask = torch.ones(seq_length, dtype=torch.float, device=data.device)
    if eod_mask_loss:
        loss_mask[data == eod_token] = 0.0

    # Position ids.
    position_ids = torch.arange(seq_length, dtype=torch.long, device=data.device)
    # We need to clone as the ids will be modifed based on batch index.
    if reset_position_ids:
        position_ids = position_ids.clone()

    if reset_position_ids or reset_attention_mask:
        # Find indices where EOD token is.
        eod_index = position_ids[data == eod_token]
        # Detach indices from positions if going to modify positions.
        if reset_position_ids:
            eod_index = eod_index.clone()

        # Loop through EOD indices:
        prev_index = 0
        for j in range(eod_index.numel()):
            i = eod_index[j]
            # Mask attention loss.
            if reset_attention_mask and attention_mask is not None:
                attention_mask[0, (i + 1) :, : (i + 1)] = 0
            # Reset positions.
            if reset_position_ids:
                position_ids[(i + 1) :] -= i + 1 - prev_index
                prev_index = i + 1

    if attention_mask is not None:
        # Convert attention mask to binary:
        attention_mask = attention_mask < 0.5

    return attention_mask, loss_mask, position_ids


class MockGPTLowLevelDataset:
    """The mock GPT low level dataset

    This class is meant to generate tokenized data in the classic "Megatron-LM" GPT style. Notably,
    we add the end of document token to each element indexed in __getitem__

    Args:
        tokenizer (MegatronTokenizer): The tokenizer the special token information of which we use
            to augment the mock data.
    """

    seed: int = 0
    """The hard-coded random seed to use to set the NumPy RNG"""

    size: int = 100000
    """The hard-coded number of samples to generate"""

    max_sequence_length: int = 4096
    """The hard-coded max sequence length to generate"""

    def __init__(self, tokenizer: MegatronTokenizer) -> None:
        self.tokenizer = tokenizer
        rng = numpy.random.default_rng(seed=self.seed)
        self.sequence_lengths = rng.integers(
            low=1, high=self.max_sequence_length, size=self.size, dtype=numpy.int32
        )

    def __len__(self) -> int:
        return self.size

    def __getitem__(self, idx: int) -> numpy.number:
        length = self.sequence_lengths[idx]
        sample = numpy.int64(
            numpy.concatenate([numpy.arange(length - 1) + 1, [self.tokenizer.eod]])
        )
        return sample

    def get(self, idx: int, offset: int = 0, length: Optional[int] = None) -> numpy.ndarray:
        """This function is n abstraction over __getitem__ with support for slicing

        Args:
            idx (int): The index into the dataset

            offset (int): The integer token offset in the sequence

            length (Optional[int]): The number of tokens to grab from the sequence

        Returns:
            numpy.ndarray: The sequence tokens at the index
        """
        if length is None:
            length = self.sequence_lengths[idx] - offset
        return self[idx][offset : offset + length]


class MockGPTDataset(GPTDataset):
    """The mock GPT dataset

    Args:
        indexed_dataset (MockGPTLowLevelDataset): The MockGPTLowLevelDataset around which to build
            the MockGPTDataset

        dataset_path (Optional[str]): This argument is of no consequence for the MockGPTDataset

        indices (numpy.ndarray): The set of the dataset indices to expose

        num_samples (int): The number of samples to draw from the dataset

        index_split (Split): The indices Split

        config (GPTDatasetConfig): The config
    """

    def __init__(
        self,
        dataset: MockGPTLowLevelDataset,
        dataset_path: Optional[str],
        indices: numpy.ndarray,
        num_samples: int,
        index_split: Split,
        config: GPTDatasetConfig,
    ) -> None:
        assert config.mock

        super().__init__(dataset, dataset_path, indices, num_samples, index_split, config)

    @staticmethod
    def numel_low_level_dataset(low_level_dataset: MockGPTLowLevelDataset) -> int:
        """Abstract method implementation

        Args:
            low_level_dataset (MockGPTLowLevelDataset): The underlying MockGPTLowLevelDataset

        Returns:
            int: The number of unique elements in the underlying MockGPTLowLevelDataset
        """
        return len(low_level_dataset)

    @staticmethod
    def build_low_level_dataset(
        dataset_path: Optional[str], config: GPTDatasetConfig
    ) -> MockGPTLowLevelDataset:
        """Abstract method implementation

        Args:
            dataset_path (Optional[str]): This argument is of no consequence for the
                MockGPTLowLevelDataset

            config (GPTDatasetConfig): The config

        Returns:
            MockGPTLowLevelDataset: The underlying MockGPTLowLevelDataset
        """
        return MockGPTLowLevelDataset(config.tokenizer)<|MERGE_RESOLUTION|>--- conflicted
+++ resolved
@@ -427,20 +427,8 @@
 
             assert document_index.dtype == numpy.int32
             assert self.dataset.sequence_lengths.dtype == numpy.int32
-<<<<<<< HEAD
             if num_tokens_per_epoch == 0:
                 sample_index = numpy.empty((0, 2), dtype=numpy.int32)
-=======
-            if len(document_index) * 2 > len(self.dataset.sequence_lengths):
-                # If "access density" of sequence_lengths is high, force load the mmap-ed array
-                # into memory by making a copy.
-                #
-                # System performance benefits come from two aspects:
-                #   1. We sequentially pre-load the whole file, most of which we expect to read
-                #   2. The GIL is held when entering the c++ program, improving the speed of which
-                #      improves parallelism
-                sequence_lengths_for_cpp = self.dataset.sequence_lengths.copy()
->>>>>>> 6219d96e
             else:
                 if len(document_index) * 2 > len(self.dataset.sequence_lengths):
                     # Heuristic: if "access density" of sequence_lengths is relatively high,
