# Copyright (c) 2023, NVIDIA CORPORATION. All rights reserved.

import logging
import os
import time
from dataclasses import dataclass
from typing import Dict, Optional, Tuple

import numpy
import torch

from megatron.core.datasets.blended_megatron_dataset_config import BlendedMegatronDatasetConfig
from megatron.core.datasets.indexed_dataset import IndexedDataset
from megatron.core.datasets.megatron_dataset import MegatronDataset
from megatron.core.datasets.megatron_tokenizer import MegatronTokenizer
from megatron.core.datasets.utils import Split
from megatron.core.utils import log_single_rank

logger = logging.getLogger(__name__)

_PAD_TOKEN_ID = -1


@dataclass
class GPTDatasetConfig(BlendedMegatronDatasetConfig):
    """Configuration object for Megatron Core GPT datasets"""

    reset_position_ids: bool = None
    """Option to reset the position IDs in the dataset at an interval"""

    reset_attention_mask: bool = None
    """Option to reset the attention mask from the dataset"""

    eod_mask_loss: bool = None
    """Option to enable the EOD mask loss"""

    create_attention_mask: bool = True
    """Option to enable the attention masks generation. Can be disabled if attention kernel
       generates masks by itself.
    """

    drop_last_partial_validation_sequence: bool = True
    """Option to drop the last partial validation sequence"""

    add_extra_token_to_sequence: bool = True
    """Option to draw sequences with one extra token to ensure the sample input tokens and sample
       output tokens are both of the desired sequence length
    """

    def __post_init__(self) -> None:
        """Do asserts and set fields post init
        """
        super().__post_init__()

        assert self.tokenizer is not None

        assert self.reset_position_ids is not None
        assert self.reset_attention_mask is not None
        assert self.eod_mask_loss is not None


class GPTDataset(MegatronDataset):
    """The base GPT dataset

    Args:
        indexed_dataset (IndexedDataset): The IndexedDataset around which to build the GPTDataset

        dataset_path (Optional[str]): The real path on disk to the dataset, for bookkeeping

        indexed_indices (numpy.ndarray): The set of the documents indices to expose

        num_samples (Optional[int]): The number of samples to draw from the indexed dataset. When None, build as many samples as correspond to one epoch.

        index_split (Split): The indexed_indices Split

        config (GPTDatasetConfig): The config
    """

    def __init__(
        self,
        indexed_dataset: IndexedDataset,
        dataset_path: Optional[str],
        indexed_indices: numpy.ndarray,
        num_samples: Optional[int],
        index_split: Split,
        config: GPTDatasetConfig,
    ) -> None:
        super().__init__(
            indexed_dataset, dataset_path, indexed_indices, num_samples, index_split, config
        )
        self.masks_and_position_ids_are_cacheable = not any(
            [
                self.config.reset_position_ids,
                self.config.reset_attention_mask,
                self.config.eod_mask_loss,
            ]
        )
        self.masks_and_position_ids_are_cached = False
        self.cached_attention_mask = None
        self.cached_loss_mask = None
        self.cached_position_ids = None

        try:
            self._pad_token_id = self.config.tokenizer.pad
        except:
            self._pad_token_id = _PAD_TOKEN_ID

        (
            self.document_index,
            self.sample_index,
            self.shuffle_index,
        ) = self._build_document_sample_shuffle_indices()

    @staticmethod
    def numel_low_level_dataset(low_level_dataset: IndexedDataset) -> int:
        """Abstract method implementation

        For GPT, the underlying IndexedDataset should be split by sequence, as opposed to, say,
        BERT, which should be split by document

        Args:
            low_level_dataset (IndexedDataset): The underlying IndexedDataset

        Returns:
            int: The number of unique elements in the underlying IndexedDataset
        """
        return low_level_dataset.sequence_lengths.shape[0]

    @staticmethod
    def build_low_level_dataset(dataset_path: str, config: GPTDatasetConfig) -> IndexedDataset:
        """Abstract method implementation

        Args:
            dataset_path (str): The real path prefix to the IndexedDataset .bin and .idx files

            config (GPTDatasetConfig): The config

        Returns:
            IndexedDataset: The underlying IndexedDataset
        """
        return IndexedDataset(dataset_path, multimodal=False, mmap=config.mmap_bin_files)

    def __len__(self) -> int:
        """Abstract method implementation

        Returns:
            int: The length of the dataset
        """
        return max(self.sample_index.shape[0] - 1, 0)

    def __getitem__(self, idx: Optional[int]) -> Dict[str, torch.Tensor]:
        """Abstract method implementation

        Args:
            idx (Optioal[int]): The index into the dataset

        Returns:
            Dict[str, torch.Tensor]: The sample information wrapped in a dictionary
        """
        if idx is None:
            # Batch padding sequence so the index does not matter
            text, _ = self._query_document_sample_shuffle_indices(0)
        else:
            text, _ = self._query_document_sample_shuffle_indices(idx)

        text = torch.from_numpy(text).long()
        if self.config.add_extra_token_to_sequence:
            tokens = text[:-1].contiguous()
            labels = text[1:].contiguous()
        else:
            tokens = text
            labels = torch.roll(text, shifts=-1, dims=0)
            labels[-1] = self._pad_token_id

        if (
            not self.masks_and_position_ids_are_cacheable
            or not self.masks_and_position_ids_are_cached
        ):
            attention_mask, loss_mask, position_ids = _get_ltor_masks_and_position_ids(
                tokens,
                self.config.tokenizer.eod,
                self.config.reset_position_ids,
                self.config.reset_attention_mask,
                self.config.eod_mask_loss,
                self.config.create_attention_mask,
            )
            if self.masks_and_position_ids_are_cacheable:
                self.cached_attention_mask = attention_mask
                self.cached_loss_mask = loss_mask
                self.cached_position_ids = position_ids
                self.masks_and_position_ids_are_cached = True
        else:
            attention_mask = self.cached_attention_mask
            loss_mask = self.cached_loss_mask
            position_ids = self.cached_position_ids

        # For padded sequences, mask the loss
        loss_mask[labels == self._pad_token_id] = 0.0

        # For padded sequences, ensure the embedding layer can map the token ID
        tokens[tokens == self._pad_token_id] = 0
        labels[labels == self._pad_token_id] = 0

        # Batch padding sequence so we mask the loss
        if idx is None:
            loss_mask = torch.zeros_like(loss_mask)

        if self.config.create_attention_mask:
            return {
                "tokens": tokens,
                "labels": labels,
                "attention_mask": attention_mask,
                "loss_mask": loss_mask,
                "position_ids": position_ids,
            }
        else:
            return {
                "tokens": tokens,
                "labels": labels,
                "loss_mask": loss_mask,
                "position_ids": position_ids,
            }

    def _query_document_sample_shuffle_indices(
        self, idx: int
    ) -> Tuple[numpy.ndarray, numpy.ndarray]:
        """Get the text (token ids) and document ids for a given index

        Args:
            idx (int): The index into the dataset

        Returns:
            Tuple[numpy.ndarray, numpy.ndarray]: The text ids and document ids
        """
        # Do the shuffle mapping
        idx = self.shuffle_index[idx]

        # Get the beginning and end documents and offsets
        doc_index_beg, doc_index_beg_offset = self.sample_index[idx]
        doc_index_end, doc_index_end_offset = self.sample_index[idx + 1]

        document_ids = []
        sample_parts = []

        # Sample spans a single document
        if doc_index_beg == doc_index_end:
            # Add the document id
            document_ids.append(self.document_index[doc_index_beg])

            # Add the entire sample
            sample_parts.append(
                self.dataset.get(
                    self.document_index[doc_index_beg],
                    offset=doc_index_beg_offset,
                    length=doc_index_end_offset
                    - doc_index_beg_offset
                    + self.config.add_extra_token_to_sequence,
                )
            )

        # Sample spans multiple documents
        else:
            for i in range(doc_index_beg, doc_index_end + 1):
                # Add the document id
                document_ids.append(self.document_index[i])

                # Add the sample part
                offset = 0 if i > doc_index_beg else doc_index_beg_offset
                length = (
                    None
                    if i < doc_index_end
                    else doc_index_end_offset + self.config.add_extra_token_to_sequence
                )
                sample_parts.append(
                    self.dataset.get(self.document_index[i], offset=offset, length=length)
                )
        assert len(document_ids) == len(
            sample_parts
        ), f"len(document_ids) ({len(document_ids)}) != len(sample_parts) ({len(sample_parts)})"

        length = sum(map(len, sample_parts))

        # Pad the sample if necessary
        if length < (self.config.sequence_length + self.config.add_extra_token_to_sequence):
            sample_parts.append(
                [self._pad_token_id]
                * (self.config.sequence_length + self.config.add_extra_token_to_sequence - length)
            )

        return (
            numpy.concatenate(sample_parts, dtype=numpy.int64),
            numpy.array(document_ids, dtype=numpy.int64),
        )

    def _build_document_sample_shuffle_indices(
        self,
    ) -> Tuple[numpy.ndarray, numpy.ndarray, numpy.ndarray]:
        """Build the document index, the sample index, and the shuffle index
        
        The document index:
            -- 1-D
            -- An ordered array of document ids

        The sample index:
            -- 2-D
            -- The document indices and offsets which mark the start of every sample

        The shuffle index:
            -- 1-D
            -- A random permutation of index range of the sample index

        Returns:
            Tuple[numpy.ndarray, numpy.ndarray]: The document index, the sample index, and the shuffle index
        """
        path_to_cache = self.config.path_to_cache
        if path_to_cache is None and not self.config.mock:
            path_to_cache = os.path.join(
                self.dataset.path_prefix, "cache", f"{type(self).__name__}_indices"
            )

        if path_to_cache:
            get_path_to = lambda suffix: os.path.join(
                path_to_cache,
                f"{self.unique_description_hash}-{type(self).__name__}-{self.index_split.name}-{suffix}",
            )
            path_to_description = get_path_to("description.txt")
            path_to_document_index = get_path_to("document_index.npy")
            path_to_sample_index = get_path_to("sample_index.npy")
            path_to_shuffle_index = get_path_to("shuffle_index.npy")
            cache_hit = all(
                map(
                    os.path.isfile,
                    [
                        path_to_description,
                        path_to_document_index,
                        path_to_sample_index,
                        path_to_shuffle_index,
                    ],
                )
            )
        else:
            cache_hit = False

        if not path_to_cache or (
            not cache_hit
            and (not torch.distributed.is_initialized() or torch.distributed.get_rank() == 0)
        ):

            log_single_rank(
                logger,
                logging.INFO,
                f"Build and save the {type(self).__name__} {self.index_split.name} indices",
            )
            t_beg = time.time()

            sequence_length = self.config.sequence_length
            num_tokens_per_epoch = self._get_num_tokens_per_epoch()
            num_epochs = self._get_num_epochs(num_tokens_per_epoch)

            if num_epochs == 1:
                separate_final_epoch = False
            else:
                # Get the number of samples for the last epoch
                num_samples_sans_final_epoch = (
                    (num_epochs - 1) * num_tokens_per_epoch
                    - self.config.add_extra_token_to_sequence
                ) // sequence_length
                num_samples_from_final_epoch = self.num_samples - num_samples_sans_final_epoch
                num_samples_per_epoch = (
                    num_tokens_per_epoch - self.config.add_extra_token_to_sequence
                ) // sequence_length

                # num_samples_from_final_epoch should be non-negative
                assert num_samples_from_final_epoch >= 0

                # num_samples_from_final_epoch should not exceed max value
                assert num_samples_from_final_epoch <= num_samples_per_epoch + 1

                # Separate the final epoch if it falls below the threshold
                threshold = 0.80
                separate_final_epoch = num_samples_from_final_epoch < int(
                    threshold * num_samples_per_epoch
                )

                log_single_rank(
                    logger,
                    logging.DEBUG,
                    f"> num_samples_from_final_epoch: {num_samples_from_final_epoch}",
                )
                log_single_rank(logger, logging.DEBUG, f"> threshold: {threshold}")
                log_single_rank(
                    logger, logging.DEBUG, f"> num_samples_per_epoch: {num_samples_per_epoch}"
                )

            log_single_rank(
                logger, logging.DEBUG, f"> separate_final_epoch: {separate_final_epoch}"
            )

            numpy_random_state = numpy.random.RandomState(self.config.random_seed)

            # Build the document index
            document_index = _build_document_index(
                self.indices, num_epochs, numpy_random_state, separate_final_epoch
            )

            drop_last_partial_sequence = True
            if self.index_split == Split.valid:
                drop_last_partial_sequence = self.config.drop_last_partial_validation_sequence

            # Build the sample index
            from megatron.core.datasets import helpers

            if self.index_split == Split.valid:
                drop_last_partial_sequence = self.config.drop_last_partial_validation_sequence
            else:
                drop_last_partial_sequence = True

            assert document_index.dtype == numpy.int32
            assert self.dataset.sequence_lengths.dtype == numpy.int32
<<<<<<< HEAD
            if num_tokens_per_epoch == 0:
                sample_index = numpy.empty((0, 2), dtype=numpy.int32)
            else:
                sample_index = helpers.build_sample_idx(
                    self.dataset.sequence_lengths,
                    document_index,
                    sequence_length,
                    num_epochs,
                    num_tokens_per_epoch,
                    drop_last_partial_sequence,
                    self.config.add_extra_token_to_sequence,
                )
=======
            if len(document_index) * 2 > len(self.dataset.sequence_lengths):
                # Heuristic: if "access density" of sequence_lengths is relatively high,
                # force loading the mmap-ed array into memory by taking a copy.
                # System performance benefits come from two aspects:
                # 1. **sequentially** pre-loading the whole file if we're gonna read a large fraction anyways.
                # 2. GIL is held when calling into c++ code; making the c++ func faster improves parallelism.
                sequence_lengths_for_cpp = self.dataset.sequence_lengths.copy()
            else:
                sequence_lengths_for_cpp = self.dataset.sequence_lengths
            sample_index = helpers.build_sample_idx(
                sequence_lengths_for_cpp,
                document_index,
                sequence_length,
                num_epochs,
                num_tokens_per_epoch,
                drop_last_partial_sequence,
                self.config.add_extra_token_to_sequence,
            )
>>>>>>> 54b4de5b

            # Build the shuffle index
            if separate_final_epoch:
                shuffle_index = _build_shuffle_index(
                    num_samples_sans_final_epoch, sample_index.shape[0] - 1, numpy_random_state
                )
            else:
                shuffle_index = _build_shuffle_index(
                    sample_index.shape[0] - 1, sample_index.shape[0] - 1, numpy_random_state
                )

            if path_to_cache:
                os.makedirs(path_to_cache, exist_ok=True)
                # Write the description
                with open(path_to_description, "wt") as writer:
                    writer.write(self.unique_description)
                numpy.save(path_to_document_index, document_index, allow_pickle=True)
                numpy.save(path_to_sample_index, sample_index, allow_pickle=True)
                numpy.save(path_to_shuffle_index, shuffle_index, allow_pickle=True)
            else:
                log_single_rank(
                    logger,
                    logging.WARNING,
                    f"Unable to save the {type(self).__name__} indexes because path_to_cache is None",
                )

            t_end = time.time()
            log_single_rank(logger, logging.DEBUG, f"\t> time elapsed: {t_end - t_beg:4f} seconds")

            log_single_rank(
                logger, logging.INFO, f"> total number of samples: {sample_index.shape[0] - 1}"
            )
            log_single_rank(logger, logging.INFO, f"> total number of epochs: {num_epochs}")

            return document_index, sample_index, shuffle_index

        log_single_rank(
            logger, logging.INFO, f"Load the {type(self).__name__} {self.index_split.name} indices"
        )

        log_single_rank(
            logger,
            logging.INFO,
            f"\tLoad the document index from {os.path.basename(path_to_document_index)}",
        )
        t_beg = time.time()
        document_index = numpy.load(path_to_document_index, allow_pickle=True, mmap_mode='r')
        t_end = time.time()
        log_single_rank(logger, logging.DEBUG, f"\t> time elapsed: {t_end - t_beg:4f} seconds")

        log_single_rank(
            logger,
            logging.INFO,
            f"\tLoad the sample index from {os.path.basename(path_to_sample_index)}",
        )
        t_beg = time.time()
        sample_index = numpy.load(path_to_sample_index, allow_pickle=True, mmap_mode='r')
        t_end = time.time()
        log_single_rank(logger, logging.DEBUG, f"\t> time elapsed: {t_end - t_beg:4f} seconds")

        log_single_rank(
            logger,
            logging.INFO,
            f"\tLoad the shuffle index from {os.path.basename(path_to_shuffle_index)}",
        )
        t_beg = time.time()
        shuffle_index = numpy.load(path_to_shuffle_index, allow_pickle=True, mmap_mode='r')
        t_end = time.time()
        log_single_rank(logger, logging.DEBUG, f"\t> time elapsed: {t_end - t_beg:4f} seconds")

        log_single_rank(
            logger, logging.INFO, f"> total number of samples: {sample_index.shape[0] - 1}"
        )

        return document_index, sample_index, shuffle_index

    def _get_num_tokens_per_epoch(self) -> int:
        """Calculate the number of tokens in a single epoch

        Returns:
            int: The number of tokens in a single epoch
        """
        return int(numpy.sum(self.dataset.sequence_lengths[self.indices]))

    def _get_num_epochs(self, num_tokens_per_epoch: int) -> int:
        """Calculate the number of epochs

        Args:
            num_tokens_per_epoch (int): The number of tokens in a single epoch

        Returns:
            int: The number of epochs
        """
        num_epochs = 1
        num_tokens = num_tokens_per_epoch
        if self.num_samples is None:
            return num_epochs
        elif num_tokens_per_epoch == 0:
            return num_epochs
        else:
            num_tokens_requested = (
                self.num_samples * self.config.sequence_length
            ) + self.config.add_extra_token_to_sequence
            while num_tokens < num_tokens_requested:
                num_epochs += 1
                num_tokens += num_tokens_per_epoch
        return num_epochs


def _build_document_index(
    documents: numpy.ndarray,
    num_epochs: int,
    numpy_random_state: numpy.random.RandomState,
    separate_final_epoch: bool,
) -> numpy.ndarray:
    """Build an array with length = num epochs * num documents

    Args:
        documents (numpy.ndarray): the subset of exposed document indices

        num_epochs (int): The number of epochs

        numpy_random_state (numpy.random.RandomState): The NumPy random state

        separate_final_epoch (bool): Whether to exclude the last epoch from the global shuffle

    Returns:
        numpy.ndarray: The document index
    """
    if not separate_final_epoch or num_epochs == 1:
        document_index = numpy.mgrid[0:num_epochs, 0 : len(documents)][1]
        document_index[:] = documents
        document_index = document_index.reshape(-1)
        document_index = document_index.astype(numpy.int32)
        numpy_random_state.shuffle(document_index)
        return document_index

    doc_idx_first = _build_document_index(documents, num_epochs - 1, numpy_random_state, False)
    doc_idx_last = _build_document_index(documents, 1, numpy_random_state, False)
    return numpy.concatenate((doc_idx_first, doc_idx_last))


def _build_shuffle_index(
    num_samples: int, total_size: int, numpy_random_state: numpy.random.RandomState
) -> numpy.ndarray:
    """Build the range [0, size) and shuffle
    
    Args:
        num_samples (int): The size of the first shuffle range [0, num_samples)

        total_size (int): The size of the entire index. If larger than 'num_samples', it defines the second shuffle range [num_samples, total_size)

        numpy_random_state (numpy.random.RandomState): The NumPy random state

    Returns:
        numpy.ndarray: The shuffle index
    """
    dtype_ = numpy.uint32
    if total_size >= (numpy.iinfo(numpy.uint32).max - 1):
        dtype_ = numpy.int64

    shuffle_idx_first = numpy.arange(start=0, stop=num_samples, step=1, dtype=dtype_)
    numpy_random_state.shuffle(shuffle_idx_first)
    if num_samples == total_size:
        return shuffle_idx_first

    shuffle_idx_last = numpy.arange(start=num_samples, stop=total_size, step=1, dtype=dtype_)
    numpy_random_state.shuffle(shuffle_idx_last)

    return numpy.concatenate((shuffle_idx_first, shuffle_idx_last))


def _get_ltor_masks_and_position_ids(
    data: torch.Tensor,
    eod_token: int,
    reset_position_ids: bool,
    reset_attention_mask: bool,
    eod_mask_loss: bool,
    create_attention_mask: bool,
):
    """Build masks and position id for left to right model.

    Args:
        data (torch.Tensor): The data tenor that holds the tokens from the dataset

        eod_token (int): ID of the token to that is considered the EOD

        reset_position_ids (bool): Switch to reset the document position ID's

        reset_attention_mask (bool): Switch to reset the attention mask

        eod_mask_loss (bool): Switch to enable the EOD mask loss

        create_attention_mask (bool): Switch to enable the attention masks generation. Can be disabled if attention kernel generates masks by itself.

    Returns:
        torch.Tensor: Attention mask needed to be used for Attention

        torch.Tensor: The mask used for loss value during training

        torch.Tensor: The position ID's of the token
    """
    seq_length = data.numel()

    if create_attention_mask:
        attention_mask = torch.tril(
            torch.ones((seq_length, seq_length), device=data.device)
        ).unsqueeze(0)
    else:
        attention_mask = None

    # Loss mask.
    loss_mask = torch.ones(seq_length, dtype=torch.float, device=data.device)
    if eod_mask_loss:
        loss_mask[data == eod_token] = 0.0

    # Position ids.
    position_ids = torch.arange(seq_length, dtype=torch.long, device=data.device)
    # We need to clone as the ids will be modifed based on batch index.
    if reset_position_ids:
        position_ids = position_ids.clone()

    if reset_position_ids or reset_attention_mask:
        # Find indices where EOD token is.
        eod_index = position_ids[data == eod_token]
        # Detach indices from positions if going to modify positions.
        if reset_position_ids:
            eod_index = eod_index.clone()

        # Loop through EOD indices:
        prev_index = 0
        for j in range(eod_index.numel()):
            i = eod_index[j]
            # Mask attention loss.
            if reset_attention_mask and attention_mask is not None:
                attention_mask[0, (i + 1) :, : (i + 1)] = 0
            # Reset positions.
            if reset_position_ids:
                position_ids[(i + 1) :] -= i + 1 - prev_index
                prev_index = i + 1

    if attention_mask is not None:
        # Convert attention mask to binary:
        attention_mask = attention_mask < 0.5

    return attention_mask, loss_mask, position_ids


class MockGPTLowLevelDataset:

    seed: int = 0
    size: int = 100000
    max_sequence_length: int = 4096

    def __init__(self, tokenizer: MegatronTokenizer) -> None:
        self.tokenizer = tokenizer
        rng = numpy.random.default_rng(seed=self.seed)
        self.sequence_lengths = rng.integers(
            low=1, high=self.max_sequence_length, size=self.size, dtype=numpy.int32
        )

    def __len__(self) -> int:
        return self.size

    def __getitem__(self, idx: int) -> numpy.number:
        length = self.sequence_lengths[idx]
        sample = numpy.int64(
            numpy.concatenate([numpy.arange(length - 1) + 1, [self.tokenizer.eod]])
        )
        return sample

    def get(self, idx: int, offset: int = 0, length: Optional[int] = None) -> numpy.ndarray:
        if length is None:
            length = self.sequence_lengths[idx] - offset
        return self[idx][offset : offset + length]


class MockGPTDataset(GPTDataset):
    """The mock GPT dataset

    Args:
        indexed_dataset (MockGPTLowLevelDataset): The MockGPTLowLevelDataset around which to build the MockGPTDataset

        dataset_path (Optional[str]): This argument is of no consequence for the MockGPTDataset

        indices (numpy.ndarray): The set of the dataset indices to expose

        num_samples (int): The number of samples to draw from the dataset

        index_split (Split): The indices Split

        config (GPTDatasetConfig): The config
    """

    def __init__(
        self,
        dataset: MockGPTLowLevelDataset,
        dataset_path: Optional[str],
        indices: numpy.ndarray,
        num_samples: int,
        index_split: Split,
        config: GPTDatasetConfig,
    ) -> None:
        assert config.mock

        super().__init__(dataset, dataset_path, indices, num_samples, index_split, config)

    @staticmethod
    def numel_low_level_dataset(low_level_dataset: MockGPTLowLevelDataset) -> int:
        """Abstract method implementation

        Args:
            low_level_dataset (MockGPTLowLevelDataset): The underlying MockGPTLowLevelDataset

        Returns:
            int: The number of unique elements in the underlying MockGPTLowLevelDataset
        """
        return len(low_level_dataset)

    @staticmethod
    def build_low_level_dataset(
        dataset_path: Optional[str], config: GPTDatasetConfig
    ) -> MockGPTLowLevelDataset:
        """Abstract method implementation

        Args:
            dataset_path (Optional[str]): This argument is of no consequence for the MockGPTLowLevelDataset

            config (GPTDatasetConfig): The config

        Returns:
            MockGPTLowLevelDataset: The underlying MockGPTLowLevelDataset
        """
        return MockGPTLowLevelDataset(config.tokenizer)<|MERGE_RESOLUTION|>--- conflicted
+++ resolved
@@ -417,12 +417,20 @@
 
             assert document_index.dtype == numpy.int32
             assert self.dataset.sequence_lengths.dtype == numpy.int32
-<<<<<<< HEAD
             if num_tokens_per_epoch == 0:
                 sample_index = numpy.empty((0, 2), dtype=numpy.int32)
             else:
+                if len(document_index) * 2 > len(self.dataset.sequence_lengths):
+                    # Heuristic: if "access density" of sequence_lengths is relatively high,
+                    # force loading the mmap-ed array into memory by taking a copy.
+                    # System performance benefits come from two aspects:
+                    # 1. **sequentially** pre-loading the whole file if we're gonna read a large fraction anyways.
+                    # 2. GIL is held when calling into c++ code; making the c++ func faster improves parallelism.
+                    sequence_lengths_for_cpp = self.dataset.sequence_lengths.copy()
+                else:
+                    sequence_lengths_for_cpp = self.dataset.sequence_lengths
                 sample_index = helpers.build_sample_idx(
-                    self.dataset.sequence_lengths,
+                    sequence_lengths_for_cpp,
                     document_index,
                     sequence_length,
                     num_epochs,
@@ -430,26 +438,6 @@
                     drop_last_partial_sequence,
                     self.config.add_extra_token_to_sequence,
                 )
-=======
-            if len(document_index) * 2 > len(self.dataset.sequence_lengths):
-                # Heuristic: if "access density" of sequence_lengths is relatively high,
-                # force loading the mmap-ed array into memory by taking a copy.
-                # System performance benefits come from two aspects:
-                # 1. **sequentially** pre-loading the whole file if we're gonna read a large fraction anyways.
-                # 2. GIL is held when calling into c++ code; making the c++ func faster improves parallelism.
-                sequence_lengths_for_cpp = self.dataset.sequence_lengths.copy()
-            else:
-                sequence_lengths_for_cpp = self.dataset.sequence_lengths
-            sample_index = helpers.build_sample_idx(
-                sequence_lengths_for_cpp,
-                document_index,
-                sequence_length,
-                num_epochs,
-                num_tokens_per_epoch,
-                drop_last_partial_sequence,
-                self.config.add_extra_token_to_sequence,
-            )
->>>>>>> 54b4de5b
 
             # Build the shuffle index
             if separate_final_epoch:
