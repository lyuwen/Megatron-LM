--- conflicted
+++ resolved
@@ -65,11 +65,8 @@
     virtual_pipeline_model_parallel_size: Optional[int] = None,
     pipeline_model_parallel_split_rank: Optional[int] = None,
     use_fp8: bool = False,
-<<<<<<< HEAD
+    use_sharp: bool = False,
     context_parallel_size: int = 1,
-=======
-    use_sharp: bool = False,
->>>>>>> f24fac4e
 ) -> None:
     """Initialize model data parallel groups.
 
@@ -195,7 +192,25 @@
                 _DATA_PARALLEL_GROUP_GLOO = group_gloo
                 _DATA_PARALLEL_GLOBAL_RANKS = ranks
 
-<<<<<<< HEAD
+    # Apply SHARP to DP process groups
+    if use_sharp:
+        if rank == 0:
+            print(
+                "The number of process groups to use SHARP with depends on the type "
+                "of the network switch. Nvidia QM1 switch supports SAHRP up to 8 "
+                "process groups and QM2 supports up to 256 process groups. We apply "
+                "SHARP to the communications of the data-parallel domain. If the "
+                "number of data-parallel process groups is larger than the max "
+                "process groups that the network switch supports, the communication "
+                "will fall back to non-SHARP operators. To enable SHARP, "
+                "`#SBATCH_NETWORK=sharp` should be set in the sbatch script."
+            )
+        torch.distributed.barrier(
+            group=get_data_parallel_group(), device_ids=[torch.cuda.current_device()]
+        )
+        # Set `NCCL_SHARP_DISABLE=1` to restrict SHARP application to DP process groups
+        os.environ["NCCL_SHARP_DISABLE"] = "1"
+
     # Build the context-parallel groups.
     global _CONTEXT_PARALLEL_GROUP
     global _CONTEXT_PARALLEL_GLOBAL_RANKS
@@ -216,26 +231,6 @@
                 if rank in ranks:
                     _CONTEXT_PARALLEL_GROUP = group
                     _CONTEXT_PARALLEL_GLOBAL_RANKS = ranks
-=======
-    # Apply SHARP to DP process groups
-    if use_sharp:
-        if rank == 0:
-            print(
-                "The number of process groups to use SHARP with depends on the type "
-                "of the network switch. Nvidia QM1 switch supports SAHRP up to 8 "
-                "process groups and QM2 supports up to 256 process groups. We apply "
-                "SHARP to the communications of the data-parallel domain. If the "
-                "number of data-parallel process groups is larger than the max "
-                "process groups that the network switch supports, the communication "
-                "will fall back to non-SHARP operators. To enable SHARP, "
-                "`#SBATCH_NETWORK=sharp` should be set in the sbatch script."
-            )
-        torch.distributed.barrier(
-            group=get_data_parallel_group(), device_ids=[torch.cuda.current_device()]
-        )
-        # Set `NCCL_SHARP_DISABLE=1` to restrict SHARP application to DP process groups
-        os.environ["NCCL_SHARP_DISABLE"] = "1"
->>>>>>> f24fac4e
 
     # Build the model-parallel groups.
     global _MODEL_PARALLEL_GROUP
