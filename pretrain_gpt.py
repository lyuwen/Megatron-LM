# Copyright (c) 2023, NVIDIA CORPORATION.  All rights reserved.
"""Pretrain GPT."""

import os
import torch
import numpy as np
from functools import partial
from contextlib import nullcontext
import inspect

from typing import List, Optional, Tuple, Union
from megatron.training import get_args
from megatron.training import print_rank_0
from megatron.training import get_timers
from megatron.training import get_tokenizer
from megatron.core import mpu
from megatron.core.enums import ModelType
from megatron.core.datasets.blended_megatron_dataset_builder import BlendedMegatronDatasetBuilder
<<<<<<< HEAD
from megatron.core.datasets.utils import get_blend_from_list
from megatron.legacy.data.data_samplers import build_pretraining_data_loader
from megatron.core.datasets.gpt_dataset import GPTDatasetConfig
from megatron.core.datasets.gpt_dataset import MockGPTDataset, GPTDataset
from megatron.core.datasets.gpt_dataset_mm import GPTDatasetMM
=======
from megatron.core.datasets.gpt_dataset import GPTDatasetConfig
from megatron.core.datasets.gpt_dataset import MockGPTDataset, GPTDataset
from megatron.core.rerun_state_machine import get_rerun_state_machine
>>>>>>> 6219d96e
import megatron.legacy.model
from megatron.core.models.gpt import GPTModel
from megatron.training import pretrain
from megatron.core.utils import StragglerDetector
from megatron.core.transformer.spec_utils import import_module
from megatron.training.utils import (
    get_batch_on_this_cp_rank,
    get_batch_on_this_tp_rank,
    get_blend_and_blend_per_split,
)
from megatron.training.arguments import core_transformer_config_from_args
from megatron.training.yaml_arguments import core_transformer_config_from_yaml
from megatron.core.models.gpt.gpt_layer_specs import (
    get_gpt_decoder_block_spec,
    get_gpt_layer_local_spec,
    get_gpt_layer_with_transformer_engine_spec,
)


stimer = StragglerDetector()

def model_provider(pre_process=True, post_process=True) -> Union[GPTModel, megatron.legacy.model.GPTModel]:
    """Builds the model.

    If you set the use_legacy_models to True, it will return the legacy GPT model and if not the mcore GPT model.

    Args:
        pre_process (bool, optional): Set to true if you need to compute embedings. Defaults to True.
        post_process (bool, optional): Set to true if you need to want to compute output logits/loss. Defaults to True.


    Returns:
        Union[GPTModel, megatron.legacy.model.GPTModel]: The returned model
    """
    args = get_args()
    use_te = args.transformer_impl == "transformer_engine"

    if args.record_memory_history:
        torch.cuda.memory._record_memory_history(True,
            # keep 100,000 alloc/free events from before the snapshot
            trace_alloc_max_entries=100000,

            # record stack information for the trace events
            trace_alloc_record_context=True)

    print_rank_0('building GPT model ...')
    # Experimental loading arguments from yaml
    if args.yaml_cfg is not None:
        config = core_transformer_config_from_yaml(args, "language_model")
    else:
        config = core_transformer_config_from_args(args)

    if args.use_legacy_models:
        model = megatron.legacy.model.GPTModel(
            config,
            num_tokentypes=0,
            parallel_output=True,
            pre_process=pre_process,
            post_process=post_process,
        )
    else: # using core models
        if args.spec is not None:
            transformer_layer_spec = import_module(args.spec)
        else:
            if args.num_experts:
                # Define the decoder block spec
                transformer_layer_spec = get_gpt_decoder_block_spec(config, use_transformer_engine=use_te)
            else:
                # Define the decoder layer spec
                if use_te:
                    transformer_layer_spec = get_gpt_layer_with_transformer_engine_spec(
                        args.num_experts, args.moe_grouped_gemm,
                        args.qk_layernorm, args.multi_latent_attention, args.moe_use_legacy_grouped_gemm)
                else:
                    transformer_layer_spec = get_gpt_layer_local_spec(
                        args.num_experts, args.moe_grouped_gemm,
                        args.qk_layernorm, args.multi_latent_attention, args.moe_use_legacy_grouped_gemm)

        build_model_context = nullcontext
        build_model_context_args = {}
        if args.fp8_param_gather:
            try:
                from transformer_engine.pytorch import fp8_model_init

                build_model_context = fp8_model_init
                build_model_context_args["enabled"] = True

                # Check if fp8_model_init supports preserve_high_precision_init_val
                if "preserve_high_precision_init_val" in inspect.signature(fp8_model_init).parameters:
                    build_model_context_args["preserve_high_precision_init_val"] = True
            except:
                raise RuntimeError("--fp8-param-gather requires `fp8_model_init` from TransformerEngine, but not found.")

        with build_model_context(**build_model_context_args):
            model = GPTModel(
                config=config,
                transformer_layer_spec=transformer_layer_spec,
                vocab_size=args.padded_vocab_size,
                max_sequence_length=args.max_position_embeddings,
                pre_process=pre_process,
                post_process=post_process,
                fp16_lm_cross_entropy=args.fp16_lm_cross_entropy,
                parallel_output=True,
                share_embeddings_and_output_weights=not args.untie_embeddings_and_output_weights,
                position_embedding_type=args.position_embedding_type,
                rotary_percent=args.rotary_percent,
                rotary_base=args.rotary_base,
                rope_scaling=args.use_rope_scaling
            )

    return model


def get_batch(data_iterator):
    """Generate a batch."""

    # TODO: this is pretty hacky, find a better way
    if (not mpu.is_pipeline_first_stage()) and (not mpu.is_pipeline_last_stage()):
        return None, None, None, None, None

    # get batches based on the TP rank you are on
    batch = get_batch_on_this_tp_rank(data_iterator)

    # slice batch along sequence dimension for context parallelism
    batch = get_batch_on_this_cp_rank(batch)

    return batch.values()


# define spiky loss as a variation of 20% or more
SPIKY_LOSS_PERC = 0.2


def loss_func(loss_mask: torch.Tensor, output_tensor: torch.Tensor):
    """Loss function.

    Args:
        loss_mask (torch.Tensor): Used to mask out some portions of the loss
        output_tensor (torch.Tensor): The tensor with the losses

    Returns:
        the loss scalar for this micro-batch
        the number of non-padded tokens in this microbatch
        a dict containing reporting metrics on the loss and number of tokens across
            the data parallel ranks
    """
    args = get_args()

    losses = output_tensor.float()
    loss_mask = loss_mask.view(-1).float()
    total_tokens = loss_mask.sum()
    loss = torch.cat([torch.sum(losses.view(-1) * loss_mask).view(1), total_tokens.view(1)])

    if args.context_parallel_size > 1:
        torch.distributed.all_reduce(loss, group=mpu.get_context_parallel_group())

    # Check individual rank losses are not NaN prior to DP all-reduce.
    rerun_state_machine = get_rerun_state_machine()
    if args.check_for_nan_in_loss_and_grad:
        rerun_state_machine.validate_result(
            result=loss[0],
            rejection_func=torch.isnan,
            message="found NaN in local forward loss calculation",
            tolerance=0.0,        # forward pass calculations are determinisic
            fatal=True,
        )
    # Check for spiky loss
    if args.check_for_spiky_loss:
        rerun_state_machine.validate_result(
            result=loss[0],
            rejection_func=partial(rerun_state_machine.is_spiky_loss, threshold=SPIKY_LOSS_PERC),
            message="Spiky loss",
            tolerance=0.0,        # forward pass calculations are determinisic
            fatal=False,
        )
    # Reduce loss for logging.
    reporting_loss = loss.clone().detach()
    torch.distributed.all_reduce(reporting_loss, group=mpu.get_data_parallel_group())

    local_num_tokens = loss[1].clone().detach().to(torch.int)
    return (
        loss[0] * args.context_parallel_size,
        local_num_tokens,
        {'lm loss': (reporting_loss[0], reporting_loss[1])},
    )


def forward_step(data_iterator, model: GPTModel):
    """Forward training step.

    Args:
        data_iterator : Input data iterator
        model (GPTModel): The GPT Model
    """
    args = get_args()
    timers = get_timers()

    # Get the batch.
    timers('batch-generator', log_level=2).start()
    global stimer
    with stimer(bdata=True):
        tokens, labels, loss_mask, attention_mask, position_ids = get_batch(
            data_iterator)
    timers('batch-generator').stop()

    with stimer:
        output_tensor = model(tokens, position_ids, attention_mask,
                              labels=labels)

    return output_tensor, partial(loss_func, loss_mask)


def is_dataset_built_on_rank():
    return (
        mpu.is_pipeline_first_stage() or mpu.is_pipeline_last_stage()
    ) and mpu.get_tensor_model_parallel_rank() == 0


def core_gpt_dataset_config_from_args(args):
    tokenizer = get_tokenizer()

    # Sometimes --data-path is too long, instead we parse it from a file.
    blend: Optional[Tuple[List[str], Optional[List[float]]]]
    blend_per_split: Optional[List[Optional[Tuple[List[str], Optional[List[float]]]]]]
    blend, blend_per_split = get_blend_and_blend_per_split(args)

    return GPTDatasetConfig(
        random_seed=args.seed,
        sequence_length=args.seq_length,
        blend=blend,
        blend_per_split=blend_per_split,
        split=args.split,
        num_dataset_builder_threads=args.num_dataset_builder_threads,
        path_to_cache=args.data_cache_path,
        mmap_bin_files=args.mmap_bin_files,
        tokenizer=tokenizer,
        reset_position_ids=args.reset_position_ids,
        reset_attention_mask=args.reset_attention_mask,
        eod_mask_loss=args.eod_mask_loss,
        create_attention_mask=args.create_attention_mask_in_dataloader,
<<<<<<< HEAD
        s3_cache_path = args.s3_cache_path,
        use_distributed_builder = True,
        use_fast_blend_indices = True,
=======
        s3_cache_path=args.s3_cache_path,
>>>>>>> 6219d96e
    )


def train_valid_test_datasets_provider(train_val_test_num_samples):
    """Build the train test and validation datasets.

    Args:
        train_val_test_num_samples : A list containing the number of samples in train test and validation.
    """
    args = get_args()

    config = core_gpt_dataset_config_from_args(args)

    if args.mock_data:
        dataset_type = MockGPTDataset
    elif args.use_gpt_dataset_mm:
        dataset_type = GPTDatasetMM
    else:
        dataset_type = GPTDataset

    print_rank_0("> building train, validation, and test datasets for GPT ...")

    train_ds, valid_ds, test_ds = BlendedMegatronDatasetBuilder(
        dataset_type,
        train_val_test_num_samples,
        is_dataset_built_on_rank,
        config
    ).build()

    print_rank_0("> finished creating GPT datasets ...")

    return train_ds, valid_ds, test_ds


def extra_valid_core_gpt_dataset_config_from_args(args):
    tokenizer = get_tokenizer()

    extra_valid_configs = []

    for datalist in args.extra_valid_datalist:
        with open(datalist, 'rt') as f:
          datalist_input = f.read().strip().split()
          extra_valid_configs.append(GPTDatasetConfig(
              random_seed=args.seed,
              sequence_length=args.seq_length,
              #  blend=None,
              blend_per_split=[
                  None,
                  get_blend_from_list(datalist_input),
                  None,
              ],
              #  split=None,
              num_dataset_builder_threads=args.num_dataset_builder_threads,
              path_to_cache=args.data_cache_path,
              mmap_bin_files=args.mmap_bin_files,
              tokenizer=tokenizer,
              reset_position_ids=args.reset_position_ids,
              reset_attention_mask=args.reset_attention_mask,
              eod_mask_loss=args.eod_mask_loss,
              create_attention_mask=args.create_attention_mask_in_dataloader,
          ))
    return extra_valid_configs


def extra_valid_datasets_provider(extra_valid_num_samples):
    """Build the train test and validation datasets.

    Args:
        train_val_test_num_samples : A list containing the number of samples in train test and validation.
    """
    args = get_args()

    configs = extra_valid_core_gpt_dataset_config_from_args(args)

    if args.mock_data:
        dataset_type = MockGPTDataset
    else:
        dataset_type = GPTDataset

    print_rank_0("> building train, validation, and test datasets for GPT ...")

    valid_ds_list = []

    for config, num_samples in zip(configs, extra_valid_num_samples):
        train_ds, valid_ds, test_ds = BlendedMegatronDatasetBuilder(
            dataset_type,
            (None, num_samples, None),
            is_dataset_built_on_rank,
            config
        ).build()
        valid_ds_list.append(valid_ds)

    print_rank_0("> finished creating GPT datasets for extra validation sets ...")

    return valid_ds_list


def add_extra_args(parser):
    group = parser.add_argument_group(title='extra arguements')

    group.add_argument('--extra-valid-datalist', type=str, default=None, action="append",
                       help='A list of dataset lists containing additional validation datasets. '
                       )
    group.add_argument('--extra-valid-data-samples', type=int, default=None, action="append",
                       help='Sample sizes of the list of dataset lists containing additional validation datasets. '
                           'The last incomplete batch will be droped, but will always up-sample to at least 1 global batch.'
                       )
    group.add_argument('--extra-valid-data-names', type=str, default=None, action="append",
                       help='Names of the dataset lists containing additional validation datasets. '
                       )
    group.add_argument('--use-gpt-dataset-mm', default=None, action="store_true",
                       help='Use the efficiently memory mapped GPTDatasetMM implmentation. '
                       )

    return parser


def build_extra_valid_data_loaders(
        build_extra_valid_datasets_provider):
    """Build pretraining data loaders."""

    args = get_args()

    print_rank_0('> building dataloaders for extra validation datasets ...')

    valid_dataloaders, extra_valid_data_samples, extra_valid_data_names = (None, None, None)

    # Rely on distributed-aware core datasets, temporary
    is_distributed = getattr(build_extra_valid_datasets_provider, "is_distributed", False)

    # Construct the data pipeline
    if is_distributed or mpu.get_tensor_model_parallel_rank() == 0:

        assert len(args.extra_valid_data_samples) == len(args.extra_valid_datalist), \
            "Length of the datalist and sample sizes do not match."
        # At least up-sample to 1 global batch
        extra_valid_data_samples = [max(num_samples // args.global_batch_size, 1) * args.global_batch_size for num_samples in args.extra_valid_data_samples]
        args.extra_valid_data_samples = extra_valid_data_samples
        #
        if args.extra_valid_data_names:
            assert len(args.extra_valid_data_names) == len(args.extra_valid_datalist), \
                "Length of the datalist and data names do not match."
            extra_valid_data_names = args.extra_valid_data_names
        else:
            extra_valid_data_names = [f"Extra data {i}" for i in range(len(args.extra_valid_datalist))]
        args.extra_valid_data_names = extra_valid_data_names
        # Build datasets.
        valid_ds_list = build_extra_valid_datasets_provider(extra_valid_data_samples)
        # Build dataloders.
        orig_dataloader_type = args.dataloader_type
        args.dataloader_type = "cyclic"
        valid_dataloaders = [build_pretraining_data_loader(valid_ds, 0) for valid_ds in valid_ds_list]
        args.dataloader_type = orig_dataloader_type

    print_rank_0('> finished building dataloaders for extra validation datasets ...')

    return valid_dataloaders, extra_valid_data_samples, extra_valid_data_names


def build_extra_valid_data_iterators(extra_valid_datasets_provider):
    """Build pretraining data iterators."""

    args = get_args()

    # Build loaders.
    #  valid_dataloaders = build_extra_valid_data_loaders(extra_valid_datasets_provider)
    valid_dataloaders, extra_valid_data_samples, extra_valid_data_names = \
        build_extra_valid_data_loaders(extra_valid_datasets_provider)

    # Build iterators.
    def cyclic_iter(iter):
        while True:
            for x in iter:
                yield x

    if valid_dataloaders is not None:
        valid_data_iterators = [iter(cyclic_iter(dataloader)) for dataloader in valid_dataloaders]
    else:
        valid_data_iterators = None

    return valid_data_iterators, extra_valid_data_samples, extra_valid_data_names


if __name__ == "__main__":

    # Temporary for transition to core datasets
    train_valid_test_datasets_provider.is_distributed = True
    extra_valid_datasets_provider.is_distributed = True

    pretrain(
        train_valid_test_datasets_provider,
        model_provider,
        ModelType.encoder_or_decoder,
        forward_step,
        args_defaults={'tokenizer_type': 'GPT2BPETokenizer'},
        extra_args_provider=add_extra_args,
        extra_valid_data_iterators_builder=partial(build_extra_valid_data_iterators, extra_valid_datasets_provider=extra_valid_datasets_provider),
        )<|MERGE_RESOLUTION|>--- conflicted
+++ resolved
@@ -16,17 +16,10 @@
 from megatron.core import mpu
 from megatron.core.enums import ModelType
 from megatron.core.datasets.blended_megatron_dataset_builder import BlendedMegatronDatasetBuilder
-<<<<<<< HEAD
 from megatron.core.datasets.utils import get_blend_from_list
 from megatron.legacy.data.data_samplers import build_pretraining_data_loader
 from megatron.core.datasets.gpt_dataset import GPTDatasetConfig
-from megatron.core.datasets.gpt_dataset import MockGPTDataset, GPTDataset
-from megatron.core.datasets.gpt_dataset_mm import GPTDatasetMM
-=======
-from megatron.core.datasets.gpt_dataset import GPTDatasetConfig
-from megatron.core.datasets.gpt_dataset import MockGPTDataset, GPTDataset
 from megatron.core.rerun_state_machine import get_rerun_state_machine
->>>>>>> 6219d96e
 import megatron.legacy.model
 from megatron.core.models.gpt import GPTModel
 from megatron.training import pretrain
@@ -267,13 +260,9 @@
         reset_attention_mask=args.reset_attention_mask,
         eod_mask_loss=args.eod_mask_loss,
         create_attention_mask=args.create_attention_mask_in_dataloader,
-<<<<<<< HEAD
         s3_cache_path = args.s3_cache_path,
         use_distributed_builder = True,
         use_fast_blend_indices = True,
-=======
-        s3_cache_path=args.s3_cache_path,
->>>>>>> 6219d96e
     )
 
 
